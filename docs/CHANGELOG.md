--- conflicted
+++ resolved
@@ -10,13 +10,9 @@
 - `All` New `request_sent` and `response_received` events. The events are fired when a HTTP request is sent and a response is received. Request headers can be modified before sending.
 - `All` Window specific menu that can be created via `webview.create_window(menu=webview.menu.Menu)`.
 - `All` Add origin coordinates (x, y) to `webview.screen.Screen` object
-<<<<<<< HEAD
-- `Cocoa` New `webview.settings['SHOW_DEFAULT_MENUS']` parameter to omit default menus. True by default. Thanks @mikeylemmon.
-=======
 - `All` JS API nested classes can now be omitted from serialization by setting `_serializable = False` class attribute.
 - `Cocoa` New `webview.settings['SHOW_DEFAULT_MENUS']` parameter to omit default menus. True by default. Thanks @mikeylemmon.
 - `Android` New Android Kivyless implementation for improved startup time and smaller package size. Thanks @kengoon.
->>>>>>> d14cd031
 - `Android` Fullscreen mode support #1598. Thanks @michelle-avery.
 
 ### 🚀 Improvements
@@ -25,14 +21,9 @@
 - `All` BREAKING: Deprecated functions `window.get_element` and `window.get_elements` are removed. Use  `window.dom.get_element` and `window.dom.get_elements` instead.
 - `All` BREAKING: `webview.DRAG_REGION_SELECTOR` is deprecated. Use `webview.settings['DRAG_REGION_SELECTOR']` instead.
 - `All` Modify JS API to use callback instead of setInterval #1607. Thanks @qaqFei.
-<<<<<<< HEAD
-- `Cocoa` Add handler for Javascript prompt/input #1567. Thanks @maddyaby.
-- `Winforms` Title bar theme follows system theme changes. Thanks @godcop.
-=======
 - `All` When exposing a `Window` object to JS API, `dom`, `events` and `state` objects are omitted.
 - `Cocoa` Add handler for Javascript prompt/input #1567. Thanks @maddyaby.
 - `Winforms` Dark mode support with automatic theme changing #1595. Thanks @godcop.
->>>>>>> d14cd031
 
 #### 🐞 Bug fixes
 
@@ -40,24 +31,16 @@
 - `All` Loading URLs with a hash served by local HTTP server. #1574
 - `All` Multiwindow with local-url setups sets wrong server root (BottleServer). Thanks @Sopze92.
 - `Cocoa` Don't terminate app if windows shouldn't close #1580. Thanks @mikeylemmon.
-<<<<<<< HEAD
-- `Cocoa` File filter set via <input type="file"> tag.
-- `QT` Fix user agent string.
-=======
 - `Cocoa` File filter set via `<input type="file">` tag.
 - `GTK` Fix Javascript exception handling #1648.
 - `QT` Fix user agent string.
 - `QT` Fix QWebPage enums. #1639
->>>>>>> d14cd031
 - `EdgeChromium` Fix easy drag
 - `EdgeChromium` Remote Debugging Fails When Both `storage_path` and `REMOTE_DEBUGGING_PORT` are set
 - `EdgeChromium` Fix window transparency. Transparent windows can now react to mouse events.
 - `Winforms` Fix window placing on a screen
 
-<<<<<<< HEAD
-
-=======
->>>>>>> d14cd031
+
 ## 5.4
 
 _Released 27/01/2025_

# Changelog

<<<<<<< HEAD
=======
## 4.3.3

_Released 08/09/2023_

### 🐞 Bug fixes

- [QT] Fix QT implementation

>>>>>>> a17724be
## 4.3.2

_Released 01/09/2023_

### 🐞 Bug fixes

- [Winforms] Fix `easy_drag` from being always enabled.

## 4.3.1

_Released 30/08/2023_

### 🐞 Bug fixes

- [Cocoa] Add missing maximized implementation

## 4.3

_Released 30/08/2023_

### ⚡ Features

- [All] `webview.create_window(maximized=False)` Create a window in a maximized state. Thanks @vsajip
- [All] `webview.create_window(screen=screen_instance)` Create a window on a specific monitor, where `screen` is a screen returned by `window.screens`. Thanks @louisnw01
- [All] Window title can be obtained / set via `window.title`.

### 🚀 Improvements

- [All] Window closing event fired after closing confirmation #1178. Thanks @p4bl0-
- [All] Improve performance of JS API calls by removing the initial delay of 100ms.
- [GTK] Native JS Bridge. HTTP server based JS bridge is removed.
- [GTK] Remove support for Webkit older than 2.2

### 🐞 Bug fixes

- [All] Easy drag memory leak #1176
- [Winforms] Easy drag support #1125
- [Winforms] Incorrect DPI scaling
- [Winforms] Private mode not working if `webview.screens` is returned before `webview.start` #1193
- [QT] Add no sandbox for arch/manjaro/nixos to avoid white screen problem #890. Thanks @myuanz
- [GTK] Closing event handlers cancellation. Thanks @p4bl0-
- [GTK] SEGFAULT on second `webview.start()` call #1063. Thanks @PercentBoat4164

## 4.2.2

_Released 25/06/2023_

- [All] Fix 'NoneType' object has no attribute 'start_server'. #1159

## 4.2.1

_Released 22/06/2023_

- [All] Fix installation

## 4.2

_Released 22/06/2023_

### ⚡ Features

- [All] `webview.create_window(focus=False)` to create a non-focusable window. Thanks @mi4code #1030.

### 🚀 Improvements

- [All] Modernization of project infrastructure + typing. Thanks @demberto.
- [Winforms] Top level menu item support. Thanks @zhengxiaoyao0716.
- [Winforms] Disable touchpad elastic overscroll. Thanks @firai.

### 🐞 Bug fixes

- [Winforms] Unable to load DLL 'WebView2Loader.dll': The specified module could not be found. Thanks @kawana77b #1078
- [Cocoa] Fix missing pip dependency `pyobjc-framework-security`.

## 4.1

_Released 02/05/2023_

### ⚡ Features

- [Cocoa/QT/GTK] SSL support for built-in http server  `webview.start(ssl=True)`. Thanks @keredson

### 🚀 Improvements

- [All] JS API exceptions are now printed both in Python and Javascript consoles.
- [All] Hide menu bar when there is no menu. Thanks @Joffreybvn

### ⚡ Features

- [All] Fix bug where http_port was not being forwarded to the actual window #1060. Thanks @robb-brown
- [All] Switch from tempfile to os.devnull to fix PyInstaller issue. Thanks @simonrob
- [Cocoa] Fix getting cookies in cocoa. Thanks @eerimoq
- [Cocoa] Fix exception occurring when main menu for application cannot be obtained.
- [Windows] A more robust logic for setting user data directory. Thanks @al-eax
- [Windows] Fix exception when executing a menu function
- [Windows] Fix the title and message of the confirmation dialog. Thanks @zhengxiaoyao0716

## 4.0.2

_Released 21/02/2023_

### 🚀 Improvements
- [All] HTTP server is now multithreaded. This should prevent stalled requests. #1025
- [Windows] `webview.start(storage_path)` can now be set in private mode. This can be useful if you do not have write access to EdgeChromium default data directory and get 0x80070005 (E_ACCESSDENIED) error. #1026

### 🐞 Bug fixes
- [All] Fix `AttributeError: module 'webview.http' has no attribute 'running'` exception occurring when multiple windows are opened. Thanks @YidaozhanYa. #1024
- [Winforms] Fix on_top not having any effect on Windows. #1036
- [Winforms] Fix `create_window(hidden=True)` makes the show() command not work #1050
- [Windows] Fix pyinstaller compatibility on Windows. Thanks @simonrob #1044
- [CEF] Fix window.get_cookies() throwing KeyError exception. #1021
- [Cocoa] Fix non-QWERTY keyboard shortcuts. Thanks @max-uho
- [QT] Fix web inspector preventing to open. #1028
- [GTK] Fix "ImportError: Requiring namespace 'Soup' version '2.4', but '3.0' is already loaded" Thanks @YidaozhanYa #1041


## 4.0.1

_Released 19/01/2023_

### 🚀 Improvements
- [All] Suppress HTTP server logging if not in debug mode.

### 🐞 Bug fixes
- [All] Fix HTTP server starting twice with a single window. Thanks @robb-brown.


## 4.0

_Released 18/01/2023_

### 💔 BREAKING CHANGES
- [All] Window events are moved into `window.events` namespace. `window.loaded`, `window.shown` etc no longer work.
- EdgeHTML support is removed.

### ⚡ Features
- [All] Local homegrown HTTP server is replaced with [bottle.py](https://bottlepy.org). Thanks @robb-brown for WSGI support.
- [All] Native application menu support. See `examples/menu.py` for usage example. Thanks @sardination
- [All] `webview.start(private_mode=True, storage_path=None)` Private mode and persistant storage support in a non-private mode. Private mode is enabled by default.
- [All] `webview.create_window(zoomable=False)` Enable / disable zooming on webpage. Disabled by default.
- [All] `webview.create_window(draggable=False)` Enable / disable dragging of IMG and A elements. Disabled by default.
- [All] `webview.create_confirmation_dialog(title, content)` creates a confirmation (Ok, Cancel) dialog. Thanks @sardination.
- [All] `window.get_cookies()` retrieve all the cookies (including HttpOnly) for the current webpage.
- [macOS] `webview.create_window(vibancy=False)` Window vibrancy suppport. macOS only. Thanks @CahierX.

### 🚀 Improvements
- [All] Local relative URLs (eg. src/index.html) are opened using the built-in http server by default. Support for local URLs is still possible using file:// schema
- [Cocoa] Disable Ctrl+click context menu. Thanks @ecpost.
- [EdgeChromium] Improve `evaluate_js` performance.
- [GTK] Enable media / audio / WebGL / clipboard related WebKit features

### 🐞 Bug fixes
- [Cocoa] Fix passing through keyboard events handled by pywebview. Thanks @ecpost.
- [GTK] Fix JS bridge maximum return object size limitation. GTK's JS bridge is implemented via HTTP server.
- [GTK] Fix hanging problem during window closing when JS evaluation is in progress


## 3.7.1

_Released 14/11/2022_

### 🐞 Bug fixes
- [Edge Chromium] Better platform detection

### 🚀 Improvements
- [Edge Chromium] ARM64 support

## 3.7

_Released 04/11/2022_

### ⚡ Features
- [All] New `window.events.moved` event. Thanks @irtimir

### 🚀 Improvements
- [EdgeChromium] Remove `The system cannot find the file specified - Microsoft Edge WebView2 Runtime Registry path: Computer\HKEY_CURRENT_USER\Microsoft\EdgeUpdate\Clients{F3017226-FE2A-4295-8BDF-00C3A9A7E4C5}` error message displayed in debug mode.
- [CEF] error.log is no longer deleted when in debug mode.

### 🐞 Bug fixes
- [All] Fix `evaluate_js_async` crash and program termination prevention. Thanks @detritophage.
- [WinForms] Fix form initialization for pythonnet 3. Thanks @irtimir
- [CEF] Fix errorous script execution in `evaluate_js`, so that further script do not get stuck. Thanks @irtimir
- [CEF] Fix `master uid not found` error on startup.
- [QT] Remove 'Empty key passed' messages. Thanks @TomFryers
- [QT] PySide6 backend not working. Thanks @sbbosco
- [QT] Prevent  'Release of profile requested but WebEnginePage still not deleted. Expect troubles !' message on close. Thanks @sbbosco


## 3.6.3

_Released 05/04/2022_
### 🐞 Bug fixes

- [Winforms] Support for Edge Chromium v100. Thanks @greper.

## 3.6.2

_Released 05/03/2022_
### 🐞 Bug fixes

- [Cocoa] Fix closing window

## 3.6.1

_Released 16/02/2022_
- `Fix` [CEF] Exception on start


## 3.6

_Released 15/02/2022_
- `New` [All] Python 3.6 is the minimum supported version from now on.
- `New` [All] `minimized`, `maximized`, `restored`, `resized` events. Thanks @BillBridge for sponsorship.
- `New` [All] `evaluate_js` async support. `evaluate_js(code, callback)` can evaluate promises via an optional callback parameter.
- `New` [All] Events moved to its own `window.events` namespace (e.g. `window.loaded` → `window.events.loaded`). Old events are supported throughout 3.x and will be removed in 4.0.
- `New` [All] `window.resize(width, height, fix_point)` has now an optional parameter fix_point that controls in respect to which point the window is resized.
- `New` [All] MSHTML and EdgeHTML are deprecated. No further development will be done on these renderers.
- `New` [Winforms] Focus webview on start or window activate events.
- `New` [EdgeChromium] Custom user agent support.
- `New` [EdgeChromium] Window transparency support. Mouse and keyboards events are not supported in transparent. Thanks @odtian.
- `New` [CEF] Ability to pass custom CEF browser settings. Thanks @Rolf-MP.
- `Improvement` [EdgeChromium] Support non-elevated installations of WebView2. Thanks @ultrararetoad.
- `Improvement` [EdgeChromium] Better support for Edge Chromium runtime detectiom. Thanks @r-muthu-saravanan.
- `Improvement` [EdgeChromium] WebView2 runtime updated to
- `Improvement` [QT] Pyside support via PyQT wrapper. Thanks @tshemeng.
- `Fix` [Cocoa] Make Ctrl-C (SIGINT) work on Cocoa when running from the command line
- `Fix` [EdgeChromium] Fix `load_html. Thanks @sbbosco.
- `Fix` [Cocoa] Fix cancelling of closing the window in the closing event Thanks @fizzadar.
- `Fix` [QT] Fix simultaneous calls to JS API.
- `Fix` [GTK] Fix concurrency issues with get_size, get_position and get_current_url.

## 3.5

_Released 02/08/2021_
- `New` [All] Get information about available screens via new `webview.screens` property.
- `New` [All] Per window localization. Thanks @fizzadar.
- `New` [All] Window closing can be cancelled by returning False from a closing event handler. #744.
- `Fix` [All] Debug mode cannot be set under certain conditions. #628
- `Improvement` [All] Selected web renderer printed in Python console in debug mode.
- `Improvement` [All] JS API serialization logic. Thanks @peter23
- `Improvement` [EdgeChromium] Chromium runtime updated to version 1.0.774.44. Thanks @sbbosco.
- `Improvement` [EdgeChromium] Custom user agent support.
- `Fix` [WinForms] Icon handling logic to make pywebview compatible with pystray. #720. Thanks @simonrob
- `Fix` [EdgeChromium] Change webview component to transparent. Thanks @ODtian
- `Fix` [CEF] Fix exception when destroying window
- `Fix` [Cocoa] cmd+w bypasses exit confirmation dialogue. #698. Thanks @fizzadar
- `Fix` [Cocoa] Fix window coordinate calculation logic when moving a window.
- `Fix` [MSHTML] Fix drag_region
- `Fix` [MSHTML] Fix window.alert


## 3.4: Second wave

_Released 04/12/2020_

- `New` [Windows] WebView2 Chromium support. Thanks [sbbosco](https://github.com/sbbosco). [#521](https://github.com/r0x0r/pywebview/issues/521).
- `Fix` [All] Exception with HTML checkboxes and `get_elements`. [#622](https://github.com/r0x0r/pywebview/issues/622).
- `Fix` [All] pystray compatibility. Thanks [AlexCovizzi](https://github.com/AlexCovizzi). [#486](https://github.com/r0x0r/pywebview/issues/486).
- `Fix` [All] expose methods instead of all callables for JS API objects. Thanks [jgentil](https://github.com/jgentil). [#629](https://github.com/r0x0r/pywebview/issues/629).
- `Fix` [EdgeHTML] Make returning results of `evaluate_js` more robust. Thanks [sbbosco](https://github.com/sbbosco).
- `Fix` [QT] KDE_FULL_SESSION not being used. Thanks [Maltzur](https://github.com/Maltzur).
- `Fix` [Cocoa] Unicode filenames for input files.
- `Improvement` [Cocoa] Only install the specific `pyobjc` packages required. Thanks [Fizzadar](https://github.com/fizzadar).
- `Improvement` [Cocoa] Add support for default document navigation and window handling shortcut keys . Thanks [ikhmyz](https://github.com/ikhmyz) and [Fizzadar](https://github.com/fizzadar)

## 3.3.5

_Released 26/09/2020_

- `Fix` [EdgeHTML] Server middleware handling
- `Fix` [EdgeHTML] file:// url handling

## 3.3.4

_Released 18/09/2020_

- `Fix` [EdgeHTML] Fix content not displaying with local URLs or local HTTP server
- `Fix` [Cocoa] Fixes arrow keys not responding in text input fields. Thanks [awesomo4000](https://github.com/awesomo4000)

## 3.3.3

_Released 08/08/2020_

- `Fix` [Cocoa] Save dialog not working [#578](https://github.com/r0x0r/pywebview/issues/578).
- `Fix` [Cocoa] Error sound being played when pressing keys on macOS [#566](https://github.com/r0x0r/pywebview/issues/566).

## 3.3.2

_Released 28/07/2020_

- `Fix` [All] Load html triggers error - resolve_url() missing 1 required positional argument: 'should_serve' [#562](https://github.com/r0x0r/pywebview/issues/562).
- `Fix` [Cocoa/GTK] Access window size on closing [#573](https://github.com/r0x0r/pywebview/issues/573).
- `Fix` [GTK] Save file dialog now returns a string instead of a tuple.

## 3.3.1

_Released 01/07/2020_

- `Fix` [WinForms] TypeError : 'str' value cannot be converted to System.Drawing.Color [#560](https://github.com/r0x0r/pywebview/issues/560).


## 3.3: Detroit Edition

_Released 29/06/2020_

- `New` [All] Brand-new WSGI based internal HTTP server. Thanks [@astronouth7303](https://github.com/astronouth7303).
- `New` [All] Transparent window. Not available on Windows.
- `New` [All] Allow _pywebview_ window to be on top of other windows.
- `New` [All] Custom window drag region using CSS classes. Thanks [@Fizzadar](https://github.com/Fizzadar).
- `New` [All] Custom user-agent support. Thanks [@tognee](https://github.com/tognee).
- `Fix` [All] Python function not triggered using JS [#458](https://github.com/r0x0r/pywebview/issues/458).
- `Fix` [All] window methods do not work in `loaded` event [#528](https://github.com/r0x0r/pywebview/issues/528).
- `Fix` [Cocoa] Caption bar and window control buttons are now hidden in frameless mode.
- `Fix` [CEF] CEF window resize hang [#484](https://github.com/r0x0r/pywebview/issues/484).
- `Fix` [MSHTML] Fix easy drag in frameless mode.
- `Fix` [EdgeHTML] Do not show admin prompt for non-local URLs.
- `Fix` [GTK] Fix threading issues with recentish versions of PyGObject
- `Fix` [QT] Fix opening web inspecting in debug mode

## 3.2: Humate Edition

_Released 24/01/2020_

- `New` [All] Window x, y, width and height properties to retrieve coordinates and dimensions of the window. Thanks [@Fizzadar](https://github.com/Fizzadar)
- `New` [All] `window.expose(func)` an ability to expose an arbitrary function to the JS realm, also during the runtime.
- `Improvement` [All] JS API methods can now accept an arbitrary number of arguments
- `Improvement` [All] Exceptions thrown in a JS API method is now raised in Javascript via its promise.
- `Improvement` [All] Exceptions thrown in window event handlers are now caught and logged.
- `Improvement` [All] Random port assigned by the built-in HTTP server can be retrieved via `webview.http_server.port`
- `Improvement` [QT] Microphone/webcam are enabled by default. Thanks [@dtcooper](https://github.com/dtcooper)
- `Improvement` [QT] Default debugger port is changed to 8228. Thanks [@melvinkcx](https://github.com/melvinkcx)
- `Improvement` [CEF] Ability to pass custom CEF settings via ` webview.platforms.cef.settings`. See [example](/examples/cef.md) for details.
- `Fix` [All] Built-in HTTP server is properly restarted when using `window.load_url`
- `Fix` [Cocoa] New window position is correctly calculated when using `window.move`
- `Fix` [EdgeHTML] `window.alert` fix


## 3.1: Windows Edition

_Released 04/11/2019_

- `New` [All] Window minimize/restore functionality. Ability to show window minimized on startup.
- `New` [All] Window hide/show functionality. Ability to show window hidden on startup.
- `New` [All] Window move functionality. Ability to set window coordinates on startup. Thanks @adbenitez.
- `New` [All] New `window.pywebviewready`DOM event that is thrown when `window.pywebview` is available.
- `New` [All] Links opened via `window.open` are opened in a new browser window.
- `Fix` [All] Fix concurrent invocations of JS API functions.
- `Fix` [All] Fix unescaped single quote in JS API calls.
- `Fix` [All] Built-in HTTP server is now multi-threaded. This fixes stalling HTTP requests in some cases.
- `Improvement` [All] `window.set_window_size` is deprecated in favour to `window.resize`.
- `Improvement` [All] Exceptions are now handled in JS API functions and rerouted to the function promise catch method.
- `Improvement` [All] Suppress built-in HTTP server logging. Logging is active only in the debug mode.
- `Fix` [CEF] Fix deadlock occurring when trying to access `window.pywebview` object right after the window is created.
- `Fix` [CEF] High DPI fix resulting in a small window appearing inside the main window,
- `Fix` [EdgeHTML] Unicode error when loading HTML.
- `Fix` [MSHTML] `get_elements` failing.
- `Fix` [MSHTML] `console.log` not writing to Python console in debug mode.
- `Fix` [MSHTML] Forcing MSHTML via `gui=mshtml` is now possible. ¯\\\_(ツ)\_/¯

<img src='/windows31.png' alt='Windows 3.1'/>


## 3.0.2

_Released 17/08/2019_

- `Fix` [All] Prevent JSON like strings being converted to JSON objects when returning JS API calls. #352
- `Fix` [Windows] HTTP server is now used by default for local URLs and HTML for EdgeHTML. This fixes a PermissionDenied error, when the directory the executable is in is not writable.
- `Fix` [Tests] Tests now fail on an exception occurring in a thread.


## 3.0.1

_Released 25/07/2019_

- `Fix` [All] Don't escape line breaks in result of js_bridge_call. Thanks @kvasserman.
- `Fix` [Windows] Support for Pyinstaller noconsole mode
- `Fix` [Windows] Fix Windows version detection with frozen executables.
- `Fix` [Windows] Open folder dialog now supports `directory` argument.
- `Fix` [QT] Workaround for segmentation fault on closing the main window. Thanks @kvasserman.
- `Fix` [Pytest] Fix for pytest warning about invalid escape sequence


## 3.0

_Released 11/07/2019_

- `New` [All] New API. The API is not compatible with older versions of _pywebview_. See https://pywebview.flowrl.com for usage details. #272
- `New` [All] Built-in HTTP server. #260
- `New` [All] Autogenerated CSRF token exposed as `window.pywebview.token`. #316
- `New` [All] `get_elements` function to retrieve DOM nodes. #292
- `New` [All] New events system that lets you to subscribe to events. `loaded` and `shown` events are implemented. #201
- `New` [Windows] EdgeHTML support. Thanks @heavenvolkoff. #243
- `Fix` [Windows] Fullscreen mode. #338
- `Fix` [GTK] Better Javascript support for recent version of WebKit2
- `Fix` [CEF] Support for PyInstaller in onefile mode


## 2.4

_Released 17/02/2019_

- `New` [All] Support for frameless windows.
- `Fix` [Windows] Fix broken installation of v2.3

## 2.3

_Released 12/02/2019_

- `New` [All] Ability to resize window after creation `webview.set_window_size(width, height)`. Thanks @aprowe #274
- `New` [Windows] Chrome Embedded Framework (CEF) support #15
- `Improvement` [All] _pywebview_ does not interfer with Python's logger configuration #295
- `Fix` [All] Empty DOM issues when window is created without a URL #285
- `Improvement` [macOS] Web renderer upgraded to WKWebView
- `Improvement` [macOS] Add support for Mojave dark mode
- `Fix` [macOS] Problem with handling paths containing spaces #283
- `Fix` [QT] Better support for QTWebKit and QTWebChannel #304
- `Improvement` [QT] Remove support for QT4
- `Fix` [GTK] Thrown exception not Python 2 compatible #277


## 2.2.1

_Released 24/10/2018_

- `Fix` Dependency installation
- `New` Reintroduce [qt] extra require switch

## 2.2

_Released 23/10/2018_

- `New` Brand new documentation at https://pywebview.flowrl.com
- `Improvement` Simplify installation. Now pywebview can be installed by `pip install pywebview`. Dependencies will be resolved and installed automatically
- `Improvement` [GTK] Update to WebKit2

## 2.1

Released 16/09/2018

- `New` [All] Introduce `PYWEBVIEW_GUI` environment variable and `webview.config.gui` property. Acceptable values are are `qt`, `gtk` and `win32`. `USE_QT` and `USE_WIN32` is deprecated.
- `Fix` [Cocoa] Closing main window does not result in program termination
- `Fix` [All] New main window re-creation after closing. #229
- `Fix` [QT] Debug mode #233
- `Fix` [Cocoa/Windows] Preserve JS API on page reload
- `Fix` [Windows] `toggle_fullscreen()` function #232. Thanks @lt94
- `Fix` [Windows] `load_css()` function. Thanks @wormius.

## 2.0.3

Released 16/05/2018

- `Fix` [QT] Fix a deadlock preventing QT implementation from starting
- `Fix` [QT] QT is set to default on QT-based systems


## 2.0.1/2.0.2

Released 08/05/2018

- `Fix` [Winforms] Fix installation of dlls

## 2.0

Released 28/04/2018
- `New` [All] Multi-window support
- `New` [All] Ability to call Python code from Javascript via `window.pywebview.api`
- `New` [All] Debug mode. Web inspector for Cocoa/GTK/QT and basic debug information for WinForms.
- `New` [All] File filter support in `create_file_dialog`
- `New` [All] `target='_blank'` links are now opened in an external browser
- `New` [All] Change window title via a `set_title` function #159
- `New` [All] `load_css` function
- `New` [All] Support for relative local URLs in `create_window` / `load_html`. Linked local resources are resolved as well. #186
- `New` [All] `todos` example app demonstrating js api and relative local URLs.
- `New` [All] Text select in the webview window is disabled by default. Added `text_select` argument to `create_window` function.
- `New` [QT] OpenBSD 6.x support #213. Thanks @hucste.
- `Fix` [All] `base_uri` parameter of `load_html` defaults to the directory of the entry script
- `Fix` [All] Consistent return types with `evaluate_js` across different platforms #175
- `Fix` [All] Various concurrency issues and deadlocks
- `Fix` [Winforms] Hide `Message from webpage` when using `alert` Javascript function #150
- `Fix` [Winforms] Support for high DPI #179
- `Fix` [QT] Support for QT 5.10 #171. Thanks @adbenitez
- `Fix` [QT] Deprecate QT4. Starting from this version new features won't be tested on QT4 and support will be removed in the future.



## 1.8
Released 29/10/2017
- pywebview has the official logo
- @shivaprsdv is now an official maintainer of the project
- `New` [All] Add an ability to run Javascript code using `evaluate_js` function
- `Fix` [Cocoa] Implement missing webview components (file input dialog, alert()/confirm() JS functions)
- `Fix` [Winforms] Fix issue with non-responsive UI when a loading screen background color is used
- `Fix` [Winforms] Add support for Del and Ctrl+A keys in input elements.
- `New` [QT] QT5 is now prefererred over QT4
- `Fix` [QT] Fix return parameters of `create_file_dialog` to have the same format as on other platforms
- `Fix` [GTK] Better threading model. Thanks to @jorants #121


## 1.7
Released 08/06/2017
- `New` [All] Add a basic test suite and continuous integration. #88
- `New` [All] Add a background_color parameter to create_window, which specifies the default color of the webview window. Refer to examples/loading_indicator.py for example use. Thanks to @shivaprsdv. #90
- `New` [Cocoa] Disable backspace navigation. Thanks to @shivaprsdv. #102
- `New` [Cocoa] Implementation of window.print() and window.confirm method. Thanks to @shivaprsdv. #97
- `Fix` [Cocoa] Fix non-existing localization string in save file dialog
- `New` [Winforms] Disable all the shortcut keys of web navigation
- `Fix` [Winforms] Fix load_html failing sometimes due thread violation
- `Fix` [GTK] Implement fall-through to QT, when GTK is present, but not GTK.WebKit.

## 1.6
Released 29/03/2017
- `New` [All] Quit confirmation dialog #31
- `New` [All] webview.config can be used using the dot notation (ie. webview.config.use_win32 = True)
- `New` [Winforms] Disable context menu
- `Fix` [Winforms] Application icon is now visible in the application window when frozen with PyInstaller #91
- `Fix` [Mac] load_html() is invoked as soon as the webview is ready #93
- `Fix` [QT] get_current_url() not working due a typo. Thanks @maroc81. #85
- `Fix` [GTK] Better exception handling when GTK is not found #94
- `Fix` [GTK] destroy_window() #95


## 1.5
Released 09/02/2017
- `New` [All] toggle_fullscreen function #52
- `New` [All] get_current_url function #76
- `New` [Winforms] Javascript errors are now suppressed
- `Fix` [Winforms] Fixed resizable=False not being enforced #73


## 1.4
Released 14/01/2017
- `New` [All] pip installation now supports choosing what dependencies to install. See README for more information. Thanks @josePhoenix
- `New` [All] Localization support. Refer to `examples/localization.py` for an example use
- `New` [Mac] QT5 support
- `Fix` [Windows] File dialogs are now attached to the main window
- `Fix` [Windows] Pyinstaller crash issue with an icon in Windows Forms


## 1.3
Released 31/10/2016
- `New` [Cocoa] Added View -> Fullscreen standard menu item. Thanks to @bastula.
- `New` [Cocoa] Added About menu item #45. Thanks to @bastula.
- `New` [Windows] An application icon for Windows Forms
- `Fix` [Windows] Removed unnecessary pywin32 dependencies from Windows Forms #60
- `Fix` [Linux] Thread violation in load_url in GTK implementation #59


## 1.2.2
Released 10/10/2016

- `Fix` [All] Python 2 compatibility issue in Flask Example (#52). Thanks to @bastula.
- `Fix` [Windows] Python 3 compatibility issue in Windows Forms implementation (#51)
- `Fix` [Linux] Resizing width/height: 100% problem on GTK (#53). Thanks to @klausweiss.


## 1.2.1
Released 29/09/2016

- `Fix` [Linux] GTK window failing to open. Thanks to @lchish. #50


## 1.2
Released 27/09/2016

- `New` [All] Introduced `load_html` function that allows dynamic loading of HTML code, instead of a URL. Implemented for all platforms except Win32 (use Windows Forms). Thanks to @ysobolev #39
- `New` [All]  Added an example of a Flask-based application skeleton. The example can be found in `examples/flask_app`
- `New` [Windows] Windows Forms based implementation of webview window. Requires pythonnet.
- `New` [Windows] Introduced config["USE_WIN32"] variable that lets you choose between Win32 and Windows Forms. Default to True (Windows Forms will be made as default in the future)
- `Fix` [Windows/Linux] Got rid of installation dependencies on Windows and Linux. The dependencies now have to be installed by hand and the choice of dependencies is left to user
- `Fix` [Linux] Compatibility with Qt 5.5. Thanks to @danidee10. #48


## 1.1
Released 08/06/2016

- `New` [OSX] Add a default application menu #35. Thanks @cuibonobo
- `New` [Linux] GTK is made as default and pypi dependency added. USE_GTK environment variable is also deprecated. To use QT, set `webview.config["USE_QT"] = True`
- `Fix` [Windows] Open folder of create_file_dialog now returns Unicode, instead of byte encoding.


## 1.0.2
Released 19/05/2016

- `Fix` [Windows] Fix a dead-lock that sometimes occurs on a window creation, when used with a HTTP server running in a separate thread.


## 1.0.1
Released 17/05/2016

- `Fix` [Windows] PyInstaller: Icon not found #29


## 1.0
Released 12/02/2016

- `New` [All] Add an ability to programmatically destroy a webview window
- `Fix` [Windows] Fullscreen mode
- `Fix` [Windows] Change setup.py to use pypiwin32 #22
- `Fix` [Windows] Relative import of win32_gen fixed on Python 3 #20. Thanks to @yoavram for the contribution
- `Fix` [Windows] FileNotFound exception on Windows 2003. Thanks to @jicho for the contribution
- `Fix` [OSX] Non-SSL URLs are allowed by default on El Capitan. Thanks to @cr0hn for the contribution


## 0.9
Released 27/11/2015

- `New` [All] Right click context menu is disabled #12
- `New` [All] Window minimum size constraints #13
- `New` [All] Save file dialog
- `New` [All] Added `directory` and `save_filename` parameters to `create_file_dialog`
- `New` [All] An option to set a default directory in a file dialog
- `New` [GTK] Introduced USE_GTK environment variable. When set, GTK is preferred over QT.
- `Fix` [Windows] Webview scrollbar sizing with a non-resizable window
- `Fix` [Windows] Add support for application icon #9
- `Fix` [Windows] Disable logging spam for comtypes


## 0.8.4

- `Fix` [Windows] Invisible scrollbars
- `Fix` [Windows] Fullscreen mode

## 0.8.3

- `Fixed` #10 Underlying browser does not resize with window under windows

## 0.8.2

Released on 08/10/2015

- `Fixed` Pressing close window button terminates the whole program on OSX

## 0.8

Released on 06/10/2015

- `New` Support for native open file / open folder dialogs
- `Fixed` #6 FEATURE_BROWSER_EMULATION not in winreg.HKEY_CURRENT_USER. Thanks to @frip for the fix.


## 0.7

Released on 08/04/2015

- `Fixed` Python 3 compatibility in Win32 module (thanks @Firnagzen) #3
- `Fixed` Floating values for window dimensions causing issues on Windows XP (thanks @Firnagzen) #4
- `Fixed` Correct IE version registry key on Windows XP (thanks @Firnagzen) #5

## 0.6

Released on 11/02/2015

- `Fixed` A problem preventing from creating a window on Windows

## 0.5

Released on 30/11/2014

- `New` Windows support
- `New` GTK3 support
- `New` pip installation
- `New` Fullscreen mode

## 0.1

Released on 20/11/2014

- First release
- Linux and OSX support<|MERGE_RESOLUTION|>--- conflicted
+++ resolved
@@ -1,7 +1,5 @@
 # Changelog
 
-<<<<<<< HEAD
-=======
 ## 4.3.3
 
 _Released 08/09/2023_
@@ -10,7 +8,6 @@
 
 - [QT] Fix QT implementation
 
->>>>>>> a17724be
 ## 4.3.2
 
 _Released 01/09/2023_

---
home: true
heroImage: logo.png
heroText:
actionText: Get Started →
actionLink: /guide/
footer: BSD Licensed | Copyright © 2014–present Roman Sirokov
---
<div class='center version'>
<<<<<<< HEAD
Current version: <strong>4.3.2</strong><br/>
=======
Current version: <strong>4.3.3</strong><br/>
>>>>>>> a17724be
<a href='/changelog'>What's new</a>
</div>

<br/>



# Getting Started

### Install:

``` bash
pip install pywebview
```

_On Linux you need additional libraries. Refer to the [installation](/guide/installation.html) page for details._


### Hello world:
``` python
import webview
webview.create_window('Hello world', 'https://pywebview.flowrl.com/')
webview.start()
```

Explore [documentation](/guide) or [examples](/examples). If React is your thing, get started right away with [React boilerplate](https://github.com/r0x0r/pywebview-react-boilerplate).

<br/>

# Support the project

If you find _pywebview_ useful, please support it.

<div class="center spc-m spc-bottom">
    <a href="https://www.patreon.com/bePatron?u=13226105" data-patreon-widget-type="become-patron-button">
        <img src='https://c5.patreon.com/external/logo/become_a_patron_button.png' alt='Become a Patron!'/>
    </a>
</div>

<div class="center spc-l spc-vertical">
	<a href="https://opencollective.com/pywebview/donate" target="_blank">
		<img src="https://opencollective.com/pywebview/donate/button@2x.png?color=blue" width=300 />
	</a>
</div><|MERGE_RESOLUTION|>--- conflicted
+++ resolved
@@ -7,11 +7,7 @@
 footer: BSD Licensed | Copyright © 2014–present Roman Sirokov
 ---
 <div class='center version'>
-<<<<<<< HEAD
-Current version: <strong>4.3.2</strong><br/>
-=======
 Current version: <strong>4.3.3</strong><br/>
->>>>>>> a17724be
 <a href='/changelog'>What's new</a>
 </div>
 

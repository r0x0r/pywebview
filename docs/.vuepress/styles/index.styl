.hero
  h1
    display: none

h1
  margin-top: 2rem;

.center
  text-align: center

.spc-m
  margin: 1rem

.spc-l
  margin: 2rem

.spc-vertical
  margin-left: 0
  margin-right: 0

.spc-bottom
  margin-top: 0
  margin-right: 0
  margin-left: 0

.small
  font-size: 80%

.date
  font-size: 8pt
  display: block
  opacity: 0.6


.navbar .logo
  min-width: 0 !important

.version
<<<<<<< HEAD
  line-height: 160%
=======
  line-height: 160%

.gallery
  display: flex
  justify-content: space-evenly
  text-align: center

  img
    max-height: 8rem
>>>>>>> 1d62b9b5
<|MERGE_RESOLUTION|>--- conflicted
+++ resolved
@@ -36,9 +36,6 @@
   min-width: 0 !important
 
 .version
-<<<<<<< HEAD
-  line-height: 160%
-=======
   line-height: 160%
 
 .gallery
@@ -47,5 +44,4 @@
   text-align: center
 
   img
-    max-height: 8rem
->>>>>>> 1d62b9b5
+    max-height: 8rem
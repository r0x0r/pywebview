
# API

## webview.create_window

``` python
webview.create_window(title, url='', html='', js_api=None, width=800, height=600, \
                      x=None, y=None, resizable=True, fullscreen=False, \
                      min_size=(200, 100), hidden=False, frameless=False, \
                      minimized=False, on_top=False, confirm_close=False, \
                      background_color='#FFF', text_select=False)
```

Create a new _pywebview_ window and returns its instance. Window is not shown until the GUI loop is started. If the function is invoked during the GUI loop, the window is displayed immediately.

* `title` - Window title
* `url` - URL to load. If the URL does not have a protocol prefix, it is resolved as a path relative to the application entry point. Alternatively a WSGI server object can be passed to start a local web server.
* `html` - HTML code to load. If both URL and HTML are specified, HTML takes precedence.
* `js_api` - Expose a python object to the DOM of the current `pywebview` window. Methods of  the `js_api` object can be executed from Javascript by calling `window.pywebview.api.<methodname>(<parameters>)`. Please note that the calling Javascript function receives a promise that will contain the return value of the python function. Only basic Python objects (like int, str, dict, ...) can be returned to Javascript.
* `width` - Window width. Default is 800px.
* `height` - Window height. Default is 600px.
* `x` - Window x coordinate. Default is centered.
* `y` - Window y coordinate. Default is centered.
* `resizable` - Whether window can be resized. Default is True
* `fullscreen` - Start in fullscreen mode. Default is False
* `min_size` - a (width, height) tuple that specifies a minimum window size. Default is 200x100
* `hidden` - Create a window hidden by default. Default is False
* `frameless` - Create a frameless window. Default is False.
* `easy_drag` - Easy drag mode for frameless windows. Window can be moved by dragging any point. Default is True. Note that easy_drag has no effect with normal windows. To control dragging on an element basis, see [drag area](/guide/api.md#drag-area) for details.
* `minimized` - Start in minimized mode
* `on_top` - Set window to be always on top of other windows. Default is False.
* `confirm_close` - Whether to display a window close confirmation dialog. Default is False
* `background_color` - Background color of the window displayed before WebView is loaded. Specified as a hex color. Default is white.
* `transparent` - Create a transparent window. Not supported on Windows. Default is False. Note that this setting does not hide or make window chrome transparent. To hide window chrome set `frameless` to True.
* `text_select` - Enables document text selection. Default is False. To control text selection on per element basis, use [user-select](https://developer.mozilla.org/en-US/docs/Web/CSS/user-select) CSS property.

## webview.start

``` python
webview.start(func=None, args=None, localization={}, gui=None, debug=False, \
              http_server=False, user_agent=None)
```

Start a GUI loop and display previously created windows. This function must be called from a main thread.

* `func` - function to invoke upon starting the GUI loop.
* `args` - function arguments. Can be either a single value or a tuple of values.
* `localization` - a dictionary with localized strings. Default strings and their keys are defined in localization.py
* `gui` - force a specific GUI. Allowed values are `cef`, `qt` or `gtk` depending on a platform. See [Renderer](/guide/renderer.md) for details.
* `debug` - enable debug mode. See [Debugging](/guide/debugging.md) for details.
* `http_server` - enable built-in HTTP server. If enabled, local files will be served using a local HTTP server on a random port. For each window, a separate HTTP server is spawned. This option is ignored for non-local URLs.
* `user_agent` - change user agent string. Not supported in EdgeHTML.

### Examples
* [Simple window](/examples/open_url.html)
* [Multi-window](/examples/multiple_windows.html)

## webview.screens

``` python
webview.screens
```

Return a list of available displays (as `Screen` objects) with the primary display as the first element of the list.

### Examples
* [Simple window](/examples/screens.html)

## webview.token

``` python
webview.token
```

A CSRF token property unique to the session. The same token is exposed as `window.pywebview.token`. See [Security](/guide/security.md) for usage details.


# Screen object

Represents a display found on the system.


## height

``` python
screen.height
```

Get display height.

## width

``` python
screen.width
```

Get display width.

# Window object

Represents a window that hosts webview. `window` object is returned by `create_window` function.

## on_top

``` python
window.on_top
```

Get or set whether the window is always on top

## x
``` python
window.x
```
Get X coordinate of the top-left corrner of the window

## y
``` python
window.y
```
Get Y coordinate of the top-left corrner of the window

## width

``` python
window.width
```

Get width of the window

## height

``` python
window.height
```

Get height of the window

## create_file_dialog

``` python
window.create_file_dialog(dialog_type=OPEN_DIALOG, directory='', allow_multiple=False, save_filename='', file_types=())`
```

Create an open file (`webview.OPEN_DIALOG`), open folder (`webview.FOLDER_DIALOG`) or save file (`webview.SAVE_DIALOG`) dialog.

Return a tuple of selected files, None if cancelled.
  * `allow_multiple=True` enables multiple selection.
  * `directory` Initial directory.
  * `save_filename` Default filename for save file dialog.
  * `file_types` A tuple of supported file type strings in the open file dialog. A file type string must follow this format `"Description (*.ext1;*.ext2...)"`.

If the argument is not specified, then the `"All files (*.*)"` mask is used by default. The 'All files' string can be changed in the localization dictionary.

### Examples

* [Open-file dialog](/examples/open_file_dialog.html)
* [Save-file dialog](/examples/save_file_dialog.html)


## destroy

``` python
window.destroy()
```

Destroy the window.

[Example](/examples/destroy_window.html)

## evaluate_js

``` python
window.evaluate_js(script, callback=None)
```

Execute Javascript code. The last evaluated expression is returned. If callback function is supplied, then promises are resolved and the callback function is called with the result as a parameter. Javascript types are converted to Python types, eg. JS objects to dicts, arrays to lists, undefined to None. Note that due implementation limitations the string 'null' will be evaluated to None.
You must escape \n and \r among other escape sequences if they present in Javascript code. Otherwise they get parsed by Python. r'strings' is a recommended way to load Javascript. For GTK WebKit2 versions older than 2.22, there is a limit of about ~900 characters for a value returned by `evaluate_js`.

## get_current_url

``` python
window.get_current_url()
```

Return the current URL. None if no url is loaded.

[Example](/examples/get_current_url.html)

## get_elements

``` python
window.get_elements(selector)
```

Return the serialized DOM element by its selector. None if no element matches. For GTK you must have WebKit2 2.22 or greater to use this function.

[Example](/examples/get_elements.html)

## hide

``` python
window.hide()
```

Hide the window.

[Example](/examples/show_hide.html)


## load_css

``` python
window.load_css(css)
```

Load CSS as a string.

[Example](/examples/css_load.html)


## load_html

``` python
window.load_html(content, base_uri=base_uri())
```

Load HTML code. Base URL for resolving relative URLs is set to the directory the program is launched from. Note that you cannot use hashbang anchors when HTML is loaded this way.

[Example](/examples/html_load.html)

## load_url

``` python
window.load_url(url)
```

Load a new URL.

[Example](/examples/change_url.html)

## minimize

``` python
window.minimize()
```

Minimize window.

[Example](/examples/minimize.html)

## move

``` python
window.move(x, y)
```

Move window to a new position.

[Example](/examples/move_window.html)

## resize

``` python
window.resize(width, height, fix_point=FixPoint.NORTH | FixPoint.WEST)
```

Resize window. Optional parameter fix_point specifies in respect to which point the window is resized. The parameter accepts values of the `webview.window.FixPoint` enum (`NORTH`, `SOUTH`, `EAST`, `WEST`)

[Example](/examples/minimize.html)


## restore

``` python
window.restore()
```

Restore minimized window.

[Example](/examples/minimize.html)


## set_title

``` python
window.set_title(title)
```

Change the title of the window.

[Example](/examples/window_title_change.html)

## show

``` python
window.show()
```

Show the window if it is hidden. Has no effect otherwise

[Example](/examples/show_hide.html)

## toggle_fullscreen

``` python
window.toggle_fullscreen()
```

Toggle fullscreen mode on the active monitor.

[Example](/examples/toggle_fullscreen.html)

# Events

Window object has a number of lifecycle events. To subscribe to an event, use the `+=` syntax, e.g. `window.events.loaded += func`. The func will be invoked, when event is fired. Duplicate subscriptions are ignored and function is invoked only once for duplicate subscribers. To unsubscribe `window.events.loaded -= func`.

## events.closed
Event fired just before pywebview window is closed.

[Example](/examples/events.html)

## events.closing
Event fired when pywebview window is about to be closed. If confirm_quit is set, then this event is fired before the close confirmation is displayed. If event handler returns False, the close operation will be cancelled.

[Example](/examples/events.html)

## events.loaded
Event fired when DOM is ready.

[Example](/examples/events.html)

## events.minimized
Event fired when window is minimzed.

[Example](/examples/events.html)

<<<<<<< HEAD
## closing
Event that is fired when pywebview window is about to be closed. If confirm_quit is set, then this event is fired before the close confirmation is displayed. If event handler returns False, the close operation will be cancelled.
=======
## events.restore
Event fired when window is restored.
>>>>>>> 7f249735

[Example](/examples/events.html)

## events.maximized
Event fired when window is maximized (fullscreen on macOS)

## events.resized
Event fired when pywebview window is resized. Event handler can either have no or accept (width, height) arguments.

[Example](/examples/events.html)

## events.shown
Event fired when pywebview window is shown.

[Example](/examples/events.html)



# DOM events

_pywebview_ exposes a `window.pywebviewready` DOM event that is fired when `window.pywebview` is created.

[Example](/examples/js_api.html)


# Drag area

_pywebview_ window can be moved by dragging any element with the `pywebview-drag-region` class name. This is useful, for example, in frameless mode when you would like to implement a custom caption bar. The magic class name can be overriden by re-assigning the `webview.DRAG_REGION_SELECTOR` constant.


[Example](/examples/js_api.html)
<|MERGE_RESOLUTION|>--- conflicted
+++ resolved
@@ -26,7 +26,7 @@
 * `min_size` - a (width, height) tuple that specifies a minimum window size. Default is 200x100
 * `hidden` - Create a window hidden by default. Default is False
 * `frameless` - Create a frameless window. Default is False.
-* `easy_drag` - Easy drag mode for frameless windows. Window can be moved by dragging any point. Default is True. Note that easy_drag has no effect with normal windows. To control dragging on an element basis, see [drag area](/guide/api.md#drag-area) for details.
+* `easy_drag` - Easy drag mode for frameless windows. Window can be moved by dragging any point. Default is True. Note that easy_drag has no effect with normal windows. To control dragging on an element basis, see [drag area](/guide/security.md#drag-area) for details.
 * `minimized` - Start in minimized mode
 * `on_top` - Set window to be always on top of other windows. Default is False.
 * `confirm_close` - Whether to display a window close confirmation dialog. Default is False
@@ -335,13 +335,8 @@
 
 [Example](/examples/events.html)
 
-<<<<<<< HEAD
-## closing
-Event that is fired when pywebview window is about to be closed. If confirm_quit is set, then this event is fired before the close confirmation is displayed. If event handler returns False, the close operation will be cancelled.
-=======
 ## events.restore
 Event fired when window is restored.
->>>>>>> 7f249735
 
 [Example](/examples/events.html)
 

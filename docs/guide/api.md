--- conflicted
+++ resolved
@@ -37,13 +37,8 @@
 ## webview.start
 
 ``` python
-<<<<<<< HEAD
-webview.start(func=None, args=None, localization={}, http_server=False, \
-              gui=None, debug=False, user_agent=None, block=True)
-=======
 webview.start(func=None, args=None, localization={}, gui=None, debug=False, \
-              http_server=False, user_agent=None)
->>>>>>> f42b19a0
+              http_server=False, user_agent=None, block=True)
 ```
 
 Start a GUI loop and display previously created windows. This function must be called from a main thread.

--- conflicted
+++ resolved
@@ -20,9 +20,4 @@
 </div>
 
 
-
-<<<<<<< HEAD
-_pywebview_ is created and maintained by [Roman Sirokov](https://github.com/r0x0r/).
-=======
-_pywebview_ is created by [Roman Sirokov](https://github.com/r0x0r/).
->>>>>>> a6ceaa7d
+_pywebview_ is created by [Roman Sirokov](https://github.com/r0x0r/).
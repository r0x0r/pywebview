--- conflicted
+++ resolved
@@ -27,11 +27,7 @@
 
 ## JS API with internal HTTP server
 
-<<<<<<< HEAD
-Another approach is using JS API bridge and serving static content with a built-in HTTP server.  JS API bridge allows communication between Python and Javascript domains without a web server. The bridge can be created either with `create_window(..., js_api=Api())` or or `window.expose` function. To serve static contents, set entrypoint url to a local relative path. This will start a built-in HTTP server automatically. For more details on communication between Python and Javascript refer to [interdomain communication](/guide/interdomain.html). See an example [serverless application](https://github.com/r0x0r/pywebview/tree/master/examples/todos) for a complete implementation.
-=======
 Another approach is using JS API bridge and serving static content with a built-in HTTP server.  JS API bridge allows communication between Python and Javascript domains without a web server. Thje bridge can be created either with `create_window(..., js_api=Api())` or `window.expose` function. To serve static contents, set entrypoint url to a local relative path. This will start a built-in HTTP server automatically. For more details on communication between Python and Javascript refer to [interdomain communication](/guide/interdomain.html). See an example [serverless application](https://github.com/r0x0r/pywebview/tree/master/examples/todos) for a complete implementation.
->>>>>>> 69c7e330
 
 ## Serverless
 

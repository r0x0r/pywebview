# Web engine

The following renderers are used on each platform


| Platform | Code         | Renderer | Provider                                          | Browser compatibility |
|----------|--------------|----------|---------------------------------------------------|-----------------------|
| GTK      | gtk          | WebKit   | WebKit2 (minimum version >2.2)                    |                       |
| macOS    |              | WebKit   | WebKit.WKWebView (bundled with OS)                |                       |
| QT       | qt           | WebKit   | QtWebEngine / QtWebKit                            |                       |
| Windows  | edgechromium | Chromium | > .NET Framework 4.6.2 and Edge Runtime installed | Ever-green Chromium   |
<<<<<<< HEAD
=======
| Windows  | mshtml       | MSHTML   | MSHTML via .NET / System.Windows.Forms.WebBrowser | IE11 (Windows 10/8/7) |
>>>>>>> 46c5404b
| Windows  | cef          | CEF      | CEF Python                                        | Chrome 66             |
| Windows  | mshtml       | MSHTML   | DEPRECATED: Internet Explorer MSHTML              | IE11 (Windows 10/8/7) |

<<<<<<< HEAD

On Windows renderer is chosen in the following order: `edgechromium`, `mshtml`. `mshtml` is the only renderer that is guaranteed to be available on any system. Note that Edge Runtime must be installed in order to use Edge Chromium on Windows. You can download it from [here](https://developer.microsoft.com/en-us/microsoft-edge/webview2/). Distribution guidelines are found [here](https://docs.microsoft.com/en-us/microsoft-edge/webview2/concepts/distribution).
=======
On Windows renderer is chosen in the following order: `edgechromium`, `mshtml`. `mshtml` is the only renderer that is guaranteed to be available on any system. Edge Runtime must be installed in order to use Edge Chromium on Windows. You can download it from [here](https://developer.microsoft.com/en-us/microsoft-edge/webview2/). Distribution guidelines are found [here](https://docs.microsoft.com/en-us/microsoft-edge/webview2/concepts/distribution).
>>>>>>> 46c5404b

To change a default renderer set either `PYWEBVIEW_GUI` environment variable or  pass the rendered value to `webview.start(gui=code)` function parameter. Check for available values in the Code column from the table above.

For example to use CEF on Windows

``` bash
PYWEBVIEW_GUI=cef
```

or

``` python
import webview
webview.start(gui='cef')
```

If you wish to pass custom settings to CEF, refer to [this example](/examples/cef.html)


To force QT on Linux systems

``` bash
PYWEBVIEW_GUI=qt
```

or

``` python
import webview
webview.start(gui='qt')
```


# Known issues and limitations

## QtWebKit

* Debugging is not supported<|MERGE_RESOLUTION|>--- conflicted
+++ resolved
@@ -1,7 +1,6 @@
 # Web engine
 
 The following renderers are used on each platform
-
 
 | Platform | Code         | Renderer | Provider                                          | Browser compatibility |
 |----------|--------------|----------|---------------------------------------------------|-----------------------|
@@ -9,19 +8,10 @@
 | macOS    |              | WebKit   | WebKit.WKWebView (bundled with OS)                |                       |
 | QT       | qt           | WebKit   | QtWebEngine / QtWebKit                            |                       |
 | Windows  | edgechromium | Chromium | > .NET Framework 4.6.2 and Edge Runtime installed | Ever-green Chromium   |
-<<<<<<< HEAD
-=======
-| Windows  | mshtml       | MSHTML   | MSHTML via .NET / System.Windows.Forms.WebBrowser | IE11 (Windows 10/8/7) |
->>>>>>> 46c5404b
 | Windows  | cef          | CEF      | CEF Python                                        | Chrome 66             |
 | Windows  | mshtml       | MSHTML   | DEPRECATED: Internet Explorer MSHTML              | IE11 (Windows 10/8/7) |
 
-<<<<<<< HEAD
-
-On Windows renderer is chosen in the following order: `edgechromium`, `mshtml`. `mshtml` is the only renderer that is guaranteed to be available on any system. Note that Edge Runtime must be installed in order to use Edge Chromium on Windows. You can download it from [here](https://developer.microsoft.com/en-us/microsoft-edge/webview2/). Distribution guidelines are found [here](https://docs.microsoft.com/en-us/microsoft-edge/webview2/concepts/distribution).
-=======
 On Windows renderer is chosen in the following order: `edgechromium`, `mshtml`. `mshtml` is the only renderer that is guaranteed to be available on any system. Edge Runtime must be installed in order to use Edge Chromium on Windows. You can download it from [here](https://developer.microsoft.com/en-us/microsoft-edge/webview2/). Distribution guidelines are found [here](https://docs.microsoft.com/en-us/microsoft-edge/webview2/concepts/distribution).
->>>>>>> 46c5404b
 
 To change a default renderer set either `PYWEBVIEW_GUI` environment variable or  pass the rendered value to `webview.start(gui=code)` function parameter. Check for available values in the Code column from the table above.
 
@@ -39,7 +29,6 @@
 ```
 
 If you wish to pass custom settings to CEF, refer to [this example](/examples/cef.html)
-
 
 To force QT on Linux systems
 

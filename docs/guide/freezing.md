# Freezing

## Android

pywebview is designed to be built with [buildozer](https://buildozer.readthedocs.io/en/latest/). You need to include following lines in your `buildozer.spec` to bundle pywebview correctly

```
requirements = python3,kivy,pywebview
android.add_jars = <path_to_pywebview-android.jar>
```

`pywebview-android.jar` is shipped with `pywebview` and can be found under `site-packages/pywebview/lib`. To get its full path type

``` python
from webview import util
print(util.android_jar_path())
```

You can see a sample `bulldozer.spec` [here](https://github.com/r0x0r/pywebview/blob/a2b8d0449b206db75f9f364639b85db6eac7f07e/examples/todos/buildozer.spec)

## macOS

Use [py2app](https://py2app.readthedocs.io/en/latest/). For a reference setup.py for py2app, look [here](https://github.com/r0x0r/pywebview/blob/master/examples/py2app_setup.py).

## Windows / Linux

Use [pyinstaller](https://www.pyinstaller.org/). Pyinstaller picks all the dependencies found in `pywebview`, even if you don't use them. So for example if you have `PyQt` installed, but use `EdgeChromium` renderer on Windows, pyinstaller will bundle `PyQT` all the same. To prevent that you might want to add unwanted dependencies to `excludes` in your spec file.

<<<<<<< HEAD
Basic pyinstaller script to package an application which uses index.html as content
``` shell
pyinstaller main.py --add-data index.html:.
```
For one file build
``` shell
pyinstaller main.py --add-data index.html:. --onefile
```
>[!warning]
>In Linux if you get a `cannot find python3.xx.so error` you must add it to the pyinstaller binary list for the application to work (replace 'x' with python version)
>``` shell
>pyinstaller main.py --add-data index.html:. --add-binary /usr/lib/x86_64-linux-gnu/libpython3.x.so:. --onefile
>```

In case of using a Javascript library like vue or react you can build the project and use the build directory to the pyinstaller `--add-data`.
>[!warning]
>While using *vite* change the build directory to something else to not conflict with pyinstller's build directory which is also `./dist`

Here is a script to build a vue/react app with pyinstaller (assuming output is your new build directory)
``` shell
pyinstaller main.py --add-data output:.
```
Onefile
``` shell
pyinstaller main.py --add-data output:. --onefile
```

You can also use [nuitka](http://nuitka.net/) for packaging. Nuitka does the same, although it is a bit more configurable. You might want to use `--nofollow-import-to` to exclude unwanted dependencies.
=======
[nuitka](http://nuitka.net/) can be used for freezing as well. You may want to use `--nofollow-import-to` to exclude unwanted dependencies.
>>>>>>> 7a79d696
<|MERGE_RESOLUTION|>--- conflicted
+++ resolved
@@ -26,15 +26,18 @@
 
 Use [pyinstaller](https://www.pyinstaller.org/). Pyinstaller picks all the dependencies found in `pywebview`, even if you don't use them. So for example if you have `PyQt` installed, but use `EdgeChromium` renderer on Windows, pyinstaller will bundle `PyQT` all the same. To prevent that you might want to add unwanted dependencies to `excludes` in your spec file.
 
-<<<<<<< HEAD
 Basic pyinstaller script to package an application which uses index.html as content
+
 ``` shell
 pyinstaller main.py --add-data index.html:.
 ```
+
 For one file build
+
 ``` shell
 pyinstaller main.py --add-data index.html:. --onefile
 ```
+
 >[!warning]
 >In Linux if you get a `cannot find python3.xx.so error` you must add it to the pyinstaller binary list for the application to work (replace 'x' with python version)
 >``` shell
@@ -46,15 +49,15 @@
 >While using *vite* change the build directory to something else to not conflict with pyinstller's build directory which is also `./dist`
 
 Here is a script to build a vue/react app with pyinstaller (assuming output is your new build directory)
+
 ``` shell
 pyinstaller main.py --add-data output:.
 ```
+
 Onefile
+
 ``` shell
 pyinstaller main.py --add-data output:. --onefile
 ```
 
-You can also use [nuitka](http://nuitka.net/) for packaging. Nuitka does the same, although it is a bit more configurable. You might want to use `--nofollow-import-to` to exclude unwanted dependencies.
-=======
-[nuitka](http://nuitka.net/) can be used for freezing as well. You may want to use `--nofollow-import-to` to exclude unwanted dependencies.
->>>>>>> 7a79d696
+[nuitka](http://nuitka.net/) can be used for freezing as well. You may want to use `--nofollow-import-to` to exclude unwanted dependencies.
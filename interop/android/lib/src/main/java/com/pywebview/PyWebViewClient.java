--- conflicted
+++ resolved
@@ -13,15 +13,8 @@
 import java.io.InputStream;
 import java.util.HashMap;
 import java.util.Map;
-<<<<<<< HEAD
-import android.webkit.SslErrorHandler;
-import android.net.http.SslError;
-
-
-=======
 import java.util.List;
 import org.json.JSONObject;
->>>>>>> 16cd7e87
 
 public class PyWebViewClient extends WebViewClient {
     private EventCallbackWrapper callback;
@@ -59,12 +52,8 @@
 
     @Override
     public void onReceivedSslError(WebView view, SslErrorHandler handler, SslError error) {
-<<<<<<< HEAD
         if (this.ignoreSslErrors) {
             Log.d("PyWebViewClient", "SSL Error: " +error.getPrimaryError());
-=======
-        if (ignoreSslErrors) {
->>>>>>> 16cd7e87
             handler.proceed();
         } else {
             handler.cancel();

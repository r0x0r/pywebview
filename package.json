{
  "scripts": {
    "docs:dev": "vuepress dev docs",
    "docs:build": "NODE_ENV=production vuepress build docs"
  },
  "devDependencies": {
<<<<<<< HEAD
    "vuepress": "1.1.0"
=======
    "vuepress": "1.1.0",
    "@vuepress/plugin-medium-zoom": "1.0.0-rc.1"
>>>>>>> 1d62b9b5
  }
}<|MERGE_RESOLUTION|>--- conflicted
+++ resolved
@@ -4,11 +4,7 @@
     "docs:build": "NODE_ENV=production vuepress build docs"
   },
   "devDependencies": {
-<<<<<<< HEAD
-    "vuepress": "1.1.0"
-=======
     "vuepress": "1.1.0",
     "@vuepress/plugin-medium-zoom": "1.0.0-rc.1"
->>>>>>> 1d62b9b5
   }
 }
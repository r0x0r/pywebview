--- conflicted
+++ resolved
@@ -147,12 +147,9 @@
 
         self.js_bridge = BrowserView.JSBridge()
         self.js_bridge.api = js_api
-<<<<<<< HEAD
         self.js_bridge.parent_uid = self.uid
-        if _qt_version >= 5.5:
-=======
+
         if _qt_version >= [5, 5]:
->>>>>>> 292ea45f
             self.channel = QWebChannel(self.view.page())
             self.view.page().setWebChannel(self.channel)
 

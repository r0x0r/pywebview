--- conflicted
+++ resolved
@@ -237,18 +237,16 @@
 
         return self._evaluate_js_result
 
-<<<<<<< HEAD
-    @staticmethod
-    # Receive func from subthread and execute it on the main thread
-    def on_create_window(func):
-        func()
-=======
     def _convert_string(self, qstring):
         if sys.version < '3':
             return unicode(qstring)
         else:
             return str(qstring)
->>>>>>> 9e6cabcc
+
+    @staticmethod
+    # Receive func from subthread and execute it on the main thread
+    def on_create_window(func):
+        func()
 
 
 def create_window(uid, title, url, width, height, resizable, fullscreen, min_size,

'''
(C) 2014-2018 Roman Sirokov and contributors
Licensed under BSD license

http://github.com/r0x0r/pywebview/
'''

import os
import platform
import json
import logging
import webbrowser
from uuid import uuid1
from copy import deepcopy
from threading import Semaphore, Event
from socket import socket

from webview.localization import localization
from webview import escape_string, _js_bridge_call
from webview.util import convert_string, parse_api_js
from webview import OPEN_DIALOG, FOLDER_DIALOG, SAVE_DIALOG
from webview.js.css import disable_text_select


logger = logging.getLogger('pywebview')


from PyQt5 import QtCore
from PyQt5.QtCore import QT_VERSION_STR

logger.debug('Using Qt %s' % QT_VERSION_STR)

from PyQt5.QtWidgets import QWidget, QMainWindow, QVBoxLayout, QApplication, QFileDialog, QMessageBox, QAction
from PyQt5.QtGui import QColor

try:
    from PyQt5.QtWebEngineWidgets import QWebEngineView as QWebView, QWebEnginePage as QWebPage
    from PyQt5.QtWebChannel import QWebChannel
    is_webengine = True
except ImportError:
    from PyQt5 import QtWebKitWidgets
    from PyQt5.QtWebKitWidgets import QWebView, QWebPage
    is_webengine = False


class BrowserView(QMainWindow):
    instances = {}
    inspector_port = None  # The localhost port at which the Remote debugger listens

    create_window_trigger = QtCore.pyqtSignal(object)
    set_title_trigger = QtCore.pyqtSignal(str)
    load_url_trigger = QtCore.pyqtSignal(str)
    html_trigger = QtCore.pyqtSignal(str, str)
    dialog_trigger = QtCore.pyqtSignal(int, str, bool, str, str)
    destroy_trigger = QtCore.pyqtSignal()
    fullscreen_trigger = QtCore.pyqtSignal()
    window_size_trigger = QtCore.pyqtSignal(int, int)
    current_url_trigger = QtCore.pyqtSignal()
    evaluate_js_trigger = QtCore.pyqtSignal(str, str)

    class JSBridge(QtCore.QObject):
        api = None
        parent_uid = None
        qtype = QtCore.QJsonValue if is_webengine else str

        def __init__(self):
            super(BrowserView.JSBridge, self).__init__()

        @QtCore.pyqtSlot(str, qtype, result=str)
        def call(self, func_name, param):
            func_name = BrowserView._convert_string(func_name)
            param = BrowserView._convert_string(param)

            return _js_bridge_call(self.parent_uid, self.api, func_name, param)

    class WebView(QWebView):
        def __init__(self, parent=None):
            super(BrowserView.WebView, self).__init__(parent)

            if parent.frameless:
                QApplication.instance().installEventFilter(self)
                self.setMouseTracking(True)

        def contextMenuEvent(self, event):
            menu = self.page().createStandardContextMenu()

            # If 'Inspect Element' is present in the default context menu, it
            # means the inspector is already up and running.
            for i in menu.actions():
                if i.text() == 'Inspect Element':
                    break
            else:
                # Inspector is not up yet, so create a pseudo 'Inspect Element'
                # menu that will fire it up.
                inspect_element = QAction('Inspect Element', menu)
                inspect_element.triggered.connect(self.show_inspector)
                menu.addAction(inspect_element)

            menu.exec_(event.globalPos())

        # Create a new webview window pointing at the Remote debugger server
        def show_inspector(self):
            uid = self.parent().uid + '-inspector'
            try:
                # If inspector already exists, bring it to the front
                BrowserView.instances[uid].raise_()
                BrowserView.instances[uid].activateWindow()
            except KeyError:
                title = 'Web Inspector - {}'.format(self.parent().title)
                url = 'http://localhost:{}'.format(BrowserView.inspector_port)
                inspector = BrowserView(uid, title, url, 700, 500, True, False, (300, 200),
                                        False, '#fff', False, None, True, self.parent().webview_ready)
                inspector.show()

        def mousePressEvent(self, event):
            if event.button() == QtCore.Qt.LeftButton:
                self.drag_pos = event.globalPos() - self.parent().frameGeometry().topLeft()

            event.accept()

        def mouseMoveEvent(self, event):
            if self.parent().frameless and int(event.buttons()) == 1:  # left button is pressed
                self.parent().move(event.globalPos() - self.drag_pos)

        def eventFilter(self, object, event):
            if object.parent() == self:
                if event.type() == QtCore.QEvent.MouseMove:
                    self.mouseMoveEvent(event)
                elif event.type() == QtCore.QEvent.MouseButtonPress:
                    self.mousePressEvent(event)

            return False

    # New-window-requests handler for Qt 5.5+ only
    class NavigationHandler(QWebPage):
        def __init__(self, parent=None):
            super(BrowserView.NavigationHandler, self).__init__(parent)

        def acceptNavigationRequest(self, url, type, is_main_frame):
            webbrowser.open(url.toString(), 2, True)
            return False

    class WebPage(QWebPage):
        def __init__(self, parent=None):
            super(BrowserView.WebPage, self).__init__(parent)
            self.nav_handler = BrowserView.NavigationHandler(self) if is_webengine else None

        if not is_webengine:
            def acceptNavigationRequest(self, frame, request, type):
                if frame is None:
                    webbrowser.open(request.url().toString(), 2, True)
                    return False
                return True

        def createWindow(self, type):
            return self.nav_handler

    def __init__(self, uid, title, url, width, height, resizable, fullscreen,
                 min_size, confirm_quit, background_color, debug, js_api, text_select, frameless, webview_ready):
        super(BrowserView, self).__init__()
        BrowserView.instances[uid] = self
        self.uid = uid

        self.js_bridge = BrowserView.JSBridge()
        self.js_bridge.api = js_api
        self.js_bridge.parent_uid = self.uid

        self.is_fullscreen = False
        self.confirm_quit = confirm_quit
        self.text_select = text_select

        self._file_name_semaphore = Semaphore(0)
        self._current_url_semaphore = Semaphore(0)

        self.load_event = Event()
        self.webview_ready = webview_ready

        self._js_results = {}
        self._current_url = None
        self._file_name = None

        self.resize(width, height)
        self.title = title
        self.setWindowTitle(title)

        # Set window background color
        self.background_color = QColor()
        self.background_color.setNamedColor(background_color)
        palette = self.palette()
        palette.setColor(self.backgroundRole(), self.background_color)
        self.setPalette(palette)

        if not resizable:
            self.setFixedSize(width, height)

        self.setMinimumSize(min_size[0], min_size[1])

        self.frameless = frameless
        if frameless:
            self.setWindowFlags(QtCore.Qt.Window | QtCore.Qt.FramelessWindowHint)

        self.view = BrowserView.WebView(self)

        if debug and is_webengine:
            # Initialise Remote debugging (need to be done only once)
            if not BrowserView.inspector_port:
                BrowserView.inspector_port = BrowserView._get_free_port()
                os.environ['QTWEBENGINE_REMOTE_DEBUGGING'] = BrowserView.inspector_port
        else:
            self.view.setContextMenuPolicy(QtCore.Qt.NoContextMenu)  # disable right click context menu

        self.view.setPage(BrowserView.WebPage(self.view))

        if url is not None:
            self.view.setUrl(QtCore.QUrl(url))
        else:
            self.load_event.set()

        self.setCentralWidget(self.view)

        self.create_window_trigger.connect(BrowserView.on_create_window)
        self.load_url_trigger.connect(self.on_load_url)
        self.html_trigger.connect(self.on_load_html)
        self.dialog_trigger.connect(self.on_file_dialog)
        self.destroy_trigger.connect(self.on_destroy_window)
        self.fullscreen_trigger.connect(self.on_fullscreen)
        self.window_size_trigger.connect(self.on_window_size)
        self.current_url_trigger.connect(self.on_current_url)
        self.evaluate_js_trigger.connect(self.on_evaluate_js)
        self.set_title_trigger.connect(self.on_set_title)

        if is_webengine and platform.system() != 'OpenBSD':
            self.channel = QWebChannel(self.view.page())
            self.view.page().setWebChannel(self.channel)

        self.view.page().loadFinished.connect(self.on_load_finished)

        if fullscreen:
            self.toggle_fullscreen()

        self.move(QApplication.desktop().availableGeometry().center() - self.rect().center())
        self.activateWindow()
        self.raise_()
        webview_ready.set()

    def on_set_title(self, title):
        self.setWindowTitle(title)

    def on_file_dialog(self, dialog_type, directory, allow_multiple, save_filename, file_filter):
        if dialog_type == FOLDER_DIALOG:
            self._file_name = QFileDialog.getExistingDirectory(self, localization['linux.openFolder'], options=QFileDialog.ShowDirsOnly)
        elif dialog_type == OPEN_DIALOG:
            if allow_multiple:
                self._file_name = QFileDialog.getOpenFileNames(self, localization['linux.openFiles'], directory, file_filter)
            else:
                self._file_name = QFileDialog.getOpenFileName(self, localization['linux.openFile'], directory, file_filter)
        elif dialog_type == SAVE_DIALOG:
            if directory:
                save_filename = os.path.join(str(directory), str(save_filename))

            self._file_name = QFileDialog.getSaveFileName(self, localization['global.saveFile'], save_filename)

        self._file_name_semaphore.release()

    def on_current_url(self):
        url = BrowserView._convert_string(self.view.url().toString())
        self._current_url = None if url == '' else url
        self._current_url_semaphore.release()

    def on_load_url(self, url):
        self.view.setUrl(QtCore.QUrl(url))

    def on_load_html(self, content, base_uri):
        self.view.setHtml(content, QtCore.QUrl(base_uri))

    def closeEvent(self, event):
        if self.confirm_quit:
            reply = QMessageBox.question(self, self.title, localization['global.quitConfirmation'],
                                         QMessageBox.Yes, QMessageBox.No)

            if reply == QMessageBox.No:
                event.ignore()
                return

        event.accept()
        del BrowserView.instances[self.uid]

        try:    # Close inspector if open
            BrowserView.instances[self.uid + '-inspector'].close()
            del BrowserView.instances[self.uid + '-inspector']
        except KeyError:
            pass

        if len(BrowserView.instances) == 0:
            _app.exit()

    def on_destroy_window(self):
        self.close()

    def on_fullscreen(self):
        if self.is_fullscreen:
            self.showNormal()
        else:
            self.showFullScreen()

        self.is_fullscreen = not self.is_fullscreen

    def on_window_size(self, width, height):
        self.setFixedSize(width, height)

    def on_evaluate_js(self, script, uuid):
        def return_result(result):
            result = BrowserView._convert_string(result)
            uuid_ = BrowserView._convert_string(uuid)

            js_result = self._js_results[uuid_]
            js_result['result'] = None if result is None or result == 'null' else result if result == '' else json.loads(result)
            js_result['semaphore'].release()

<<<<<<< HEAD
        try:    # PyQt4
=======
        try:    # < Qt5.6
>>>>>>> 9ed30e77
            result = self.view.page().mainFrame().evaluateJavaScript(script)
            return_result(result)
        except AttributeError:
            self.view.page().runJavaScript(script, return_result)


    def on_load_finished(self):
        if self.js_bridge.api:
            self._set_js_api()
        else:
            self.load_event.set()

        if not self.text_select:
            script = disable_text_select.replace('\n', '')
            
            try:  # QT < 5.6
                self.view.page().mainFrame().evaluateJavaScript(script)
            except AttributeError:
                self.view.page().runJavaScript(script)

    def set_title(self, title):
        self.set_title_trigger.emit(title)

    def get_current_url(self):
        self.load_event.wait()
        self.current_url_trigger.emit()
        self._current_url_semaphore.acquire()

        return self._current_url

    def load_url(self, url):
        self.load_event.clear()
        self.load_url_trigger.emit(url)

    def load_html(self, content, base_uri):
        self.load_event.clear()
        self.html_trigger.emit(content, base_uri)

    def create_file_dialog(self, dialog_type, directory, allow_multiple, save_filename, file_filter):
        self.dialog_trigger.emit(dialog_type, directory, allow_multiple, save_filename, file_filter)
        self._file_name_semaphore.acquire()

        if dialog_type == FOLDER_DIALOG:
            file_names = (self._file_name,)
        elif dialog_type == SAVE_DIALOG or not allow_multiple:
            file_names = (self._file_name[0],)
        else:
            file_names = tuple(self._file_name[0])

        # Check if we got an empty tuple, or a tuple with empty string
        if len(file_names) == 0 or len(file_names[0]) == 0:
            return None
        else:
            return file_names

    def destroy_(self):
        self.destroy_trigger.emit()

    def toggle_fullscreen(self):
        self.fullscreen_trigger.emit()

    def set_window_size(self, width, height):
        self.window_size_trigger.emit(width, height)

    def evaluate_js(self, script):
        self.load_event.wait()
        result_semaphore = Semaphore(0)
        unique_id = uuid1().hex
        self._js_results[unique_id] = {'semaphore': result_semaphore, 'result': ''}

        self.evaluate_js_trigger.emit(script, unique_id)
        result_semaphore.acquire()

        result = deepcopy(self._js_results[unique_id]['result'])
        del self._js_results[unique_id]

        return result

    def _set_js_api(self):
        def _register_window_object():
            frame.addToJavaScriptWindowObject('external', self.js_bridge)

        script = parse_api_js(self.js_bridge.api)

        if is_webengine:
            qwebchannel_js = QtCore.QFile('://qtwebchannel/qwebchannel.js')
            if qwebchannel_js.open(QtCore.QFile.ReadOnly):
                source = bytes(qwebchannel_js.readAll()).decode('utf-8')
                self.view.page().runJavaScript(source)
                self.channel.registerObject('external', self.js_bridge)
                qwebchannel_js.close()
        else:
            frame = self.view.page().mainFrame()
            _register_window_object()

        try:    # < QT 5.6
            self.view.page().mainFrame().evaluateJavaScript(script)
        except AttributeError:
            self.view.page().runJavaScript(script)
        self.load_event.set()

    @staticmethod
    def _convert_string(result):
        try:
            if result is None or result.isNull():
                return None

            result = result.toString() # QJsonValue conversion
        except AttributeError:
            pass

        return convert_string(result)

    @staticmethod
    # A simple function to obtain an unused localhost port from the os return it
    def _get_free_port():
        s = socket()
        s.bind(('localhost', 0))
        port = str(s.getsockname()[1])
        s.close()
        return port

    @staticmethod
    # Receive func from subthread and execute it on the main thread
    def on_create_window(func):
        func()


def create_window(uid, title, url, width, height, resizable, fullscreen, min_size,
                  confirm_quit, background_color, debug, js_api, text_select, frameless, webview_ready):
    global _app
    _app = QApplication.instance() or QApplication([])

    def _create():
        browser = BrowserView(uid, title, url, width, height, resizable, fullscreen,
                              min_size, confirm_quit, background_color, debug, js_api,
                              text_select, frameless, webview_ready)
        browser.show()

    if uid == 'master':
        _create()
        _app.exec_()
    else:
        i = list(BrowserView.instances.values())[0] # arbitrary instance
        i.create_window_trigger.emit(_create)


def set_title(title, uid):
    BrowserView.instances[uid].set_title(title)


def get_current_url(uid):
    return BrowserView.instances[uid].get_current_url()


def load_url(url, uid):
    BrowserView.instances[uid].load_url(url)


def load_html(content, base_uri, uid):
    BrowserView.instances[uid].load_html(content, base_uri)


def destroy_window(uid):
    BrowserView.instances[uid].destroy_()


def toggle_fullscreen(uid):
    BrowserView.instances[uid].toggle_fullscreen()

def set_window_size(width, height, uid):
    BrowserView.instances[uid].set_window_size(width, height)

def create_file_dialog(dialog_type, directory, allow_multiple, save_filename, file_types):
    # Create a file filter by parsing allowed file types
    file_types = [s.replace(';', ' ') for s in file_types]
    file_filter = ';;'.join(file_types)

    i = list(BrowserView.instances.values())[0]
    return i.create_file_dialog(dialog_type, directory, allow_multiple, save_filename, file_filter)


def evaluate_js(script, uid):
    return BrowserView.instances[uid].evaluate_js(script)<|MERGE_RESOLUTION|>--- conflicted
+++ resolved
@@ -317,11 +317,7 @@
             js_result['result'] = None if result is None or result == 'null' else result if result == '' else json.loads(result)
             js_result['semaphore'].release()
 
-<<<<<<< HEAD
-        try:    # PyQt4
-=======
         try:    # < Qt5.6
->>>>>>> 9ed30e77
             result = self.view.page().mainFrame().evaluateJavaScript(script)
             return_result(result)
         except AttributeError:
@@ -336,7 +332,7 @@
 
         if not self.text_select:
             script = disable_text_select.replace('\n', '')
-            
+
             try:  # QT < 5.6
                 self.view.page().mainFrame().evaluateJavaScript(script)
             except AttributeError:

'''
(C) 2014-2018 Roman Sirokov and contributors
Licensed under BSD license

http://github.com/r0x0r/pywebview/
'''

import os
import platform
import json
import logging
import webbrowser
from uuid import uuid1
from copy import deepcopy
from threading import Semaphore, Event
from socket import socket

from webview.localization import localization
from webview import escape_string, _js_bridge_call
from webview.util import convert_string, parse_api_js
from webview import OPEN_DIALOG, FOLDER_DIALOG, SAVE_DIALOG
from webview.js.css import disable_text_select


logger = logging.getLogger(__name__)


# Try importing Qt5 modules
try:
    from PyQt5 import QtCore

    # Check to see if we're running Qt > 5.5
    from PyQt5.QtCore import QT_VERSION_STR
    _qt_version = [int(n) for n in QT_VERSION_STR.split('.')]

    if _qt_version >= [5, 5] and platform.system() != 'OpenBSD':
        from PyQt5.QtWebEngineWidgets import QWebEngineView as QWebView, QWebEnginePage as QWebPage
        from PyQt5.QtWebChannel import QWebChannel
    else:
        from PyQt5 import QtWebKitWidgets
        from PyQt5.QtWebKitWidgets import QWebView, QWebPage

    from PyQt5.QtWidgets import QWidget, QMainWindow, QVBoxLayout, QApplication, QFileDialog, QMessageBox, QAction
    from PyQt5.QtGui import QColor

    logger.debug('Using Qt5')
except ImportError as e:
    logger.debug('PyQt5 or one of dependencies is not found', exc_info=True)
    _import_error = True
else:
    _import_error = False

if _import_error:
    # Try importing Qt4 modules
    try:
        from PyQt4 import QtCore
        from PyQt4.QtWebKit import QWebView, QWebPage, QWebFrame
        from PyQt4.QtGui import QWidget, QMainWindow, QVBoxLayout, QApplication, QDialog, QFileDialog, QMessageBox, QColor

        _qt_version = [4, 0]
        logger.debug('Using Qt4')
    except ImportError as e:
        _import_error = True
    else:
        _import_error = False

if _import_error:
    raise Exception('This module requires PyQt4 or PyQt5 to work under Linux or *BSD.')


class BrowserView(QMainWindow):
    instances = {}
    inspector_port = None  # The localhost port at which the Remote debugger listens

    create_window_trigger = QtCore.pyqtSignal(object)
    set_title_trigger = QtCore.pyqtSignal(str)
    load_url_trigger = QtCore.pyqtSignal(str)
    html_trigger = QtCore.pyqtSignal(str, str)
    dialog_trigger = QtCore.pyqtSignal(int, str, bool, str, str)
    destroy_trigger = QtCore.pyqtSignal()
    fullscreen_trigger = QtCore.pyqtSignal()
    current_url_trigger = QtCore.pyqtSignal()
    evaluate_js_trigger = QtCore.pyqtSignal(str, str)

    class JSBridge(QtCore.QObject):
        api = None
        parent_uid = None

        try:
            qtype = QtCore.QJsonValue  # QT5
        except AttributeError:
            qtype = str  # QT4

        def __init__(self):
            super(BrowserView.JSBridge, self).__init__()

        @QtCore.pyqtSlot(str, qtype, result=str)
        def call(self, func_name, param):
            func_name = BrowserView._convert_string(func_name)
            param = BrowserView._convert_string(param)

            return _js_bridge_call(self.parent_uid, self.api, func_name, param)

<<<<<<< HEAD
    class WebView(QWebView):
        def __init__(self):
            super(BrowserView.WebView, self).__init__()

        def contextMenuEvent(self, event):
            menu = self.page().createStandardContextMenu()

            # If 'Inspect Element' is present in the default context menu, it
            # means the inspector is already up and running.
            for i in menu.actions():
                if i.text() == 'Inspect Element':
                    break
            else:
                # Inspector is not up yet, so create a pseudo 'Inspect Element'
                # menu that will fire it up.
                inspect_element = QAction('Inspect Element')
                inspect_element.triggered.connect(self.show_inspector)
                menu.addAction(inspect_element)

            menu.exec_(event.globalPos())

        # Create a new webview window pointing at the Remote debugger server
        def show_inspector(self):
            uid = self.parent().uid + '-inspector'
            try:
                # If inspector already exists, bring it to the front
                BrowserView.instances[uid].raise_()
                BrowserView.instances[uid].activateWindow()
            except KeyError:
                title = 'Web Inspector - {}'.format(self.parent().title)
                url = 'http://localhost:{}'.format(BrowserView.inspector_port)

                inspector = BrowserView(uid, title, url, 700, 500, True, False, (300,200),
                                        False, '#fff', False, None, self.parent().webview_ready)
                inspector.show()
=======
    # New-window-requests handler for Qt 5.5+ only
    class NavigationHandler(QWebPage):
        def __init__(self, parent=None):
            super(BrowserView.NavigationHandler, self).__init__(parent)

        def acceptNavigationRequest(self, url, type, is_main_frame):
            webbrowser.open(url.toString(), 2, True)
            return False

    class WebPage(QWebPage):
        def __init__(self, parent=None):
            super(BrowserView.WebPage, self).__init__(parent)
            self.nav_handler = BrowserView.NavigationHandler(self) if _qt_version >= [5, 5] else None

        if _qt_version < [5, 5]:
            def acceptNavigationRequest(self, frame, request, type):
                if frame is None:
                    webbrowser.open(request.url().toString(), 2, True)
                    return False
                return True

        def createWindow(self, type):
            return self.nav_handler
>>>>>>> 98250a54

    def __init__(self, uid, title, url, width, height, resizable, fullscreen,
                 min_size, confirm_quit, background_color, debug, js_api, text_select, webview_ready):
        super(BrowserView, self).__init__()
        BrowserView.instances[uid] = self
        self.uid = uid

        self.js_bridge = BrowserView.JSBridge()
        self.js_bridge.api = js_api
        self.js_bridge.parent_uid = self.uid

        self.is_fullscreen = False
        self.confirm_quit = confirm_quit
        self.text_select = text_select

        self._file_name_semaphore = Semaphore(0)
        self._current_url_semaphore = Semaphore(0)

        self.load_event = Event()
        self.webview_ready = webview_ready

        self._js_results = {}
        self._current_url = None
        self._file_name = None

        self.resize(width, height)
        self.title = title
        self.setWindowTitle(title)

        # Set window background color
        self.background_color = QColor()
        self.background_color.setNamedColor(background_color)
        palette = self.palette()
        palette.setColor(self.backgroundRole(), self.background_color)
        self.setPalette(palette)

        if not resizable:
            self.setFixedSize(width, height)

        self.setMinimumSize(min_size[0], min_size[1])

<<<<<<< HEAD
        self.view = BrowserView.WebView()

        if debug and _qt_version > [5, 5]:
            # Initialise Remote debugging (need to be done only once)
            if not BrowserView.inspector_port:
                BrowserView.inspector_port = BrowserView._get_free_port()
                os.environ['QTWEBENGINE_REMOTE_DEBUGGING'] = BrowserView.inspector_port
        else:
            self.view.setContextMenuPolicy(QtCore.Qt.NoContextMenu)  # disable right click context menu
=======
        self.view = QWebView(self)
        self.view.setPage(BrowserView.WebPage(self.view))
>>>>>>> 98250a54

        if url is not None:
            self.view.setUrl(QtCore.QUrl(url))
        else:
            self.load_event.set()

        self.setCentralWidget(self.view)

        self.create_window_trigger.connect(BrowserView.on_create_window)
        self.load_url_trigger.connect(self.on_load_url)
        self.html_trigger.connect(self.on_load_html)
        self.dialog_trigger.connect(self.on_file_dialog)
        self.destroy_trigger.connect(self.on_destroy_window)
        self.fullscreen_trigger.connect(self.on_fullscreen)
        self.current_url_trigger.connect(self.on_current_url)
        self.evaluate_js_trigger.connect(self.on_evaluate_js)
        self.set_title_trigger.connect(self.on_set_title)

        if _qt_version >= [5, 5] and platform.system() != 'OpenBSD':
            self.channel = QWebChannel(self.view.page())
            self.view.page().setWebChannel(self.channel)

        self.view.page().loadFinished.connect(self.on_load_finished)

        if fullscreen:
            self.toggle_fullscreen()

        self.move(QApplication.desktop().availableGeometry().center() - self.rect().center())
        self.activateWindow()
        self.raise_()
        webview_ready.set()

    def on_set_title(self, title):
        self.setWindowTitle(title)

    def on_file_dialog(self, dialog_type, directory, allow_multiple, save_filename, file_filter):
        if dialog_type == FOLDER_DIALOG:
            self._file_name = QFileDialog.getExistingDirectory(self, localization['linux.openFolder'], options=QFileDialog.ShowDirsOnly)
        elif dialog_type == OPEN_DIALOG:
            if allow_multiple:
                self._file_name = QFileDialog.getOpenFileNames(self, localization['linux.openFiles'], directory, file_filter)
            else:
                self._file_name = QFileDialog.getOpenFileName(self, localization['linux.openFile'], directory, file_filter)
        elif dialog_type == SAVE_DIALOG:
            if directory:
                save_filename = os.path.join(str(directory), str(save_filename))

            self._file_name = QFileDialog.getSaveFileName(self, localization['global.saveFile'], save_filename)

        self._file_name_semaphore.release()

    def on_current_url(self):
        url = BrowserView._convert_string(self.view.url().toString())
        self._current_url = None if url == '' else url
        self._current_url_semaphore.release()

    def on_load_url(self, url):
        self.view.setUrl(QtCore.QUrl(url))

    def on_load_html(self, content, base_uri):
        self.view.setHtml(content, QtCore.QUrl(base_uri))

    def closeEvent(self, event):
        if self.confirm_quit:
            reply = QMessageBox.question(self, self.title, localization['global.quitConfirmation'],
                                         QMessageBox.Yes, QMessageBox.No)

            if reply == QMessageBox.No:
                event.ignore()
                return

        event.accept()
        del BrowserView.instances[self.uid]

        try:    # Close inpsector if open
            BrowserView.instances[self.uid + '-inspector'].close()
            del BrowserView.instances[self.uid + '-inspector']
        except KeyError:
            pass

    def on_destroy_window(self):
        self.close()

    def on_fullscreen(self):
        if self.is_fullscreen:
            self.showNormal()
        else:
            self.showFullScreen()

        self.is_fullscreen = not self.is_fullscreen

    def on_evaluate_js(self, script, uuid):
        def return_result(result):
            result = BrowserView._convert_string(result)
            uuid_ = BrowserView._convert_string(uuid)

            js_result = self._js_results[uuid_]
            js_result['result'] = None if result is None or result == 'null' else result if result == '' else json.loads(result)
            js_result['semaphore'].release()


        try:    # PyQt4
            result = self.view.page().mainFrame().evaluateJavaScript(script)
            return_result(result)
        except AttributeError:  # PyQt5
            self.view.page().runJavaScript(script, return_result)

    def on_load_finished(self):
        if self.js_bridge.api:
            self._set_js_api()
        else:
            self.load_event.set()

        if not self.text_select:
            self.evaluate_js(escape_string(disable_text_select))

    def set_title(self, title):
        self.set_title_trigger.emit(title)

    def get_current_url(self):
        self.load_event.wait()
        self.current_url_trigger.emit()
        self._current_url_semaphore.acquire()

        return self._current_url

    def load_url(self, url):
        self.load_event.clear()
        self.load_url_trigger.emit(url)

    def load_html(self, content, base_uri):
        self.load_event.clear()
        self.html_trigger.emit(content, base_uri)

    def create_file_dialog(self, dialog_type, directory, allow_multiple, save_filename, file_filter):
        self.dialog_trigger.emit(dialog_type, directory, allow_multiple, save_filename, file_filter)
        self._file_name_semaphore.acquire()

        if _qt_version >= [5, 0]:  # QT5
            if dialog_type == FOLDER_DIALOG:
                file_names = (self._file_name,)
            elif dialog_type == SAVE_DIALOG or not allow_multiple:
                file_names = (self._file_name[0],)
            else:
                file_names = tuple(self._file_name[0])

        else:  # QT4
            if dialog_type == FOLDER_DIALOG:
                file_names = (BrowserView._convert_string(self._file_name),)
            elif dialog_type == SAVE_DIALOG or not allow_multiple:
                file_names = (BrowserView._convert_string(self._file_name[0]),)
            else:
                file_names = tuple([BrowserView._convert_string(s) for s in self._file_name])

        # Check if we got an empty tuple, or a tuple with empty string
        if len(file_names) == 0 or len(file_names[0]) == 0:
            return None
        else:
            return file_names

    def destroy_(self):
        self.destroy_trigger.emit()

    def toggle_fullscreen(self):
        self.fullscreen_trigger.emit()

    def evaluate_js(self, script):
        self.load_event.wait()

        result_semaphore = Semaphore(0)
        unique_id = uuid1().hex
        self._js_results[unique_id] = {'semaphore': result_semaphore, 'result': ''}

        self.evaluate_js_trigger.emit(script, unique_id)
        result_semaphore.acquire()

        result = deepcopy(self._js_results[unique_id]['result'])
        del self._js_results[unique_id]

        return result

    def _set_js_api(self):
        def _register_window_object():
            frame.addToJavaScriptWindowObject('external', self.js_bridge)

        script = parse_api_js(self.js_bridge.api)

        if _qt_version >= [5, 5]:
            qwebchannel_js = QtCore.QFile('://qtwebchannel/qwebchannel.js')
            if qwebchannel_js.open(QtCore.QFile.ReadOnly):
                source = bytes(qwebchannel_js.readAll()).decode('utf-8')
                self.view.page().runJavaScript(source)
                self.channel.registerObject('external', self.js_bridge)
                qwebchannel_js.close()
        elif _qt_version >= [5, 0]:
            frame = self.view.page().mainFrame()
            _register_window_object()
        else:
            frame = self.view.page().mainFrame()
            _register_window_object()

        try:    # PyQt4
            self.view.page().mainFrame().evaluateJavaScript(script)
        except AttributeError:  # PyQt5
            self.view.page().runJavaScript(script)

        self.load_event.set()

    @staticmethod
    def _convert_string(result):
        try:
            if result is None or result.isNull():
                return None

            result = result.toString() # QJsonValue conversion
        except AttributeError:
            pass

        return convert_string(result)

    @staticmethod
    # A simple function to obtain an unused localhost port from the os return it
    def _get_free_port():
        s = socket()
        s.bind(('localhost', 0))
        port = str(s.getsockname()[1])
        s.close()
        return port

    @staticmethod
    # Receive func from subthread and execute it on the main thread
    def on_create_window(func):
        func()


def create_window(uid, title, url, width, height, resizable, fullscreen, min_size,
                  confirm_quit, background_color, debug, js_api, text_select, webview_ready):
    app = QApplication.instance() or QApplication([])

    def _create():
        browser = BrowserView(uid, title, url, width, height, resizable, fullscreen,
                              min_size, confirm_quit, background_color, debug, js_api,
                              text_select, webview_ready)
        browser.show()

    if uid == 'master':
        _create()
        app.exec_()
    else:
        i = list(BrowserView.instances.values())[0] # arbitrary instance
        i.create_window_trigger.emit(_create)


def set_title(title, uid):
    BrowserView.instances[uid].set_title(title)


def get_current_url(uid):
    return BrowserView.instances[uid].get_current_url()


def load_url(url, uid):
    BrowserView.instances[uid].load_url(url)


def load_html(content, base_uri, uid):
    BrowserView.instances[uid].load_html(content, base_uri)


def destroy_window(uid):
    BrowserView.instances[uid].destroy_()


def toggle_fullscreen(uid):
    BrowserView.instances[uid].toggle_fullscreen()


def create_file_dialog(dialog_type, directory, allow_multiple, save_filename, file_types):
    # Create a file filter by parsing allowed file types
    file_types = [s.replace(';', ' ') for s in file_types]
    file_filter = ';;'.join(file_types)

    i = list(BrowserView.instances.values())[0]
    return i.create_file_dialog(dialog_type, directory, allow_multiple, save_filename, file_filter)


def evaluate_js(script, uid):
    return BrowserView.instances[uid].evaluate_js(script)<|MERGE_RESOLUTION|>--- conflicted
+++ resolved
@@ -101,7 +101,6 @@
 
             return _js_bridge_call(self.parent_uid, self.api, func_name, param)
 
-<<<<<<< HEAD
     class WebView(QWebView):
         def __init__(self):
             super(BrowserView.WebView, self).__init__()
@@ -137,7 +136,7 @@
                 inspector = BrowserView(uid, title, url, 700, 500, True, False, (300,200),
                                         False, '#fff', False, None, self.parent().webview_ready)
                 inspector.show()
-=======
+
     # New-window-requests handler for Qt 5.5+ only
     class NavigationHandler(QWebPage):
         def __init__(self, parent=None):
@@ -161,7 +160,6 @@
 
         def createWindow(self, type):
             return self.nav_handler
->>>>>>> 98250a54
 
     def __init__(self, uid, title, url, width, height, resizable, fullscreen,
                  min_size, confirm_quit, background_color, debug, js_api, text_select, webview_ready):
@@ -203,8 +201,8 @@
 
         self.setMinimumSize(min_size[0], min_size[1])
 
-<<<<<<< HEAD
-        self.view = BrowserView.WebView()
+        self.view = BrowserView.WebView(self)
+        self.view.setPage(BrowserView.WebPage(self.view))
 
         if debug and _qt_version > [5, 5]:
             # Initialise Remote debugging (need to be done only once)
@@ -213,10 +211,6 @@
                 os.environ['QTWEBENGINE_REMOTE_DEBUGGING'] = BrowserView.inspector_port
         else:
             self.view.setContextMenuPolicy(QtCore.Qt.NoContextMenu)  # disable right click context menu
-=======
-        self.view = QWebView(self)
-        self.view.setPage(BrowserView.WebPage(self.view))
->>>>>>> 98250a54
 
         if url is not None:
             self.view.setUrl(QtCore.QUrl(url))

--- conflicted
+++ resolved
@@ -30,12 +30,6 @@
 class BrowserView:
     instances = {}
 
-<<<<<<< HEAD
-    def __init__(self, uid, title, url, width, height, resizable, fullscreen, min_size,
-                 confirm_quit, background_color, debug, webview_ready):
-        BrowserView.instances[uid] = self
-        self.uid = uid
-=======
     class JSBridge:
         def __init__(self, api_instance):
             self.api = api_instance
@@ -46,10 +40,10 @@
                 param = None
             return _js_bridge_call(self.api, func_name, param)
 
-    def __init__(self, title, url, width, height, resizable, fullscreen, min_size,
+    def __init__(self, uid, title, url, width, height, resizable, fullscreen, min_size,
                  confirm_quit, background_color, debug, js_api, webview_ready):
-        BrowserView.instance = self
->>>>>>> 717fa5f7
+        BrowserView.instances[uid] = self
+        self.uid = uid
 
         self.webview_ready = webview_ready
         self.is_fullscreen = False
@@ -290,20 +284,12 @@
         glib.idle_add(create_bridge)
 
 
-<<<<<<< HEAD
 def create_window(uid, title, url, width, height, resizable, fullscreen, min_size,
-                  confirm_quit, background_color, debug, webview_ready):
+                  confirm_quit, background_color, debug, js_api, webview_ready):
     def create():
-        browser = BrowserView(uid, title, url, width, height, resizable, fullscreen,
-                              min_size, confirm_quit, background_color, debug, webview_ready)
+        browser = BrowserView(uid, title, url, width, height, resizable, fullscreen, min_size,
+                              confirm_quit, background_color, debug, js_api, webview_ready)
         browser.show()
-=======
-def create_window(title, url, width, height, resizable, fullscreen, min_size,
-                  confirm_quit, background_color, debug, js_api, webview_ready):
-    browser = BrowserView(title, url, width, height, resizable, fullscreen,
-                          min_size, confirm_quit, background_color, debug, js_api, webview_ready)
-    browser.show()
->>>>>>> 717fa5f7
 
     if uid == 'master':
         create()
@@ -340,12 +326,8 @@
 
 
 def create_file_dialog(dialog_type, directory, allow_multiple, save_filename, file_types):
-<<<<<<< HEAD
     i = list(BrowserView.instances.values())[0]     # arbitary instance
-    file_name_semaphore = threading.Semaphore(0)
-=======
     file_name_semaphore = Semaphore(0)
->>>>>>> 717fa5f7
     file_names = []
 
     def _create():
@@ -364,14 +346,9 @@
     return file_names[0]
 
 
-<<<<<<< HEAD
 def evaluate_js(script, uid):
     return BrowserView.instances[uid].evaluate_js(script)
-=======
-def evaluate_js(script):
-    return BrowserView.instance.evaluate_js(script)
 
 
 def is_running():
-    return bool(gtk.main_level())
->>>>>>> 717fa5f7
+    return bool(gtk.main_level())
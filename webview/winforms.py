--- conflicted
+++ resolved
@@ -176,11 +176,7 @@
     instance = None
     load_event = threading.Event()
 
-<<<<<<< HEAD
     def __init__(self, title, url, width, height, resizable, fullscreen, min_size, confirm_quit, background_color, debug, js_api, webview_ready):
-=======
-    def __init__(self, title, url, width, height, resizable, fullscreen, min_size, confirm_quit, background_color, debug, webview_ready):
->>>>>>> ca42e623
         BrowserView.instance = self
         self.title = title
         self.url = url
@@ -193,10 +189,7 @@
         self.webview_ready = webview_ready
         self.background_color = background_color
         self.debug = debug
-<<<<<<< HEAD
         self.js_api = js_api
-=======
->>>>>>> ca42e623
         self.browser = None
         self._js_result_semaphor = threading.Semaphore(0)
 
@@ -205,11 +198,8 @@
             app = WinForms.Application
             self.browser = BrowserView.BrowserForm(self.title, self.url, self.width,self.height, self.resizable,
                                                    self.fullscreen, self.min_size, self.confirm_quit, self.background_color, 
-<<<<<<< HEAD
                                                    self.debug, self.js_api, self.webview_ready)
-=======
-                                                   self.debug, self.webview_ready)
->>>>>>> ca42e623
+
             app.Run(self.browser)
 
         thread = Thread(ThreadStart(start))

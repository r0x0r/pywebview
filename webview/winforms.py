# -*- coding: utf-8 -*-

"""
(C) 2014-2016 Roman Sirokov and contributors
Licensed under BSD license

http://github.com/r0x0r/pywebview/
"""

import os
import sys
import logging
import threading
from ctypes import windll

base_dir = os.path.dirname(os.path.realpath(__file__))

import clr
clr.AddReference('System.Windows.Forms')
clr.AddReference('System.Threading')
clr.AddReference(os.path.join(base_dir, 'lib', 'WebBrowserInterop.dll'))
import System.Windows.Forms as WinForms

from System import IntPtr, Int32, Func, Type #, EventHandler
from System.Threading import Thread, ThreadStart, ApartmentState
from System.Drawing import Size, Point, Icon, Color, ColorTranslator
from WebBrowserInterop import IWebBrowserInterop

from webview import OPEN_DIALOG, FOLDER_DIALOG, SAVE_DIALOG
from webview import _parse_file_type, _parse_api_js, _js_bridge_call

from webview.localization import localization
from webview.win32_shared import set_ie_mode


logger = logging.getLogger(__name__)


class BrowserView:

    class JSBridge(IWebBrowserInterop):
        __namespace__ = 'BrowserView.JSBridge'
        api = None

        def call(self, func_name, param):
            return _js_bridge_call(self.api, func_name, param)

        def alert(self, message):
            if message:
                WinForms.MessageBox.Show(message)

    class BrowserForm(WinForms.Form):
        def __init__(self, title, url, width, height, resizable, fullscreen, min_size,
                     confirm_quit, background_color, debug, js_api, webview_ready):
            self.Text = title
            self.ClientSize = Size(width, height)
            self.MinimumSize = Size(min_size[0], min_size[1])
            self.BackColor = ColorTranslator.FromHtml(background_color)

            if not resizable:
                self.FormBorderStyle = WinForms.FormBorderStyle.FixedSingle
                self.MaximizeBox = False

            # Application icon
            handle = windll.kernel32.GetModuleHandleW(None)
            icon_handle = windll.shell32.ExtractIconW(handle, sys.executable, 0)

            if icon_handle != 0:
                self.Icon = Icon.FromHandle(IntPtr.op_Explicit(Int32(icon_handle))).Clone()

            windll.user32.DestroyIcon(icon_handle)

            self.webview_ready = webview_ready

            self.web_browser = WinForms.WebBrowser()
            self.web_browser.Dock = WinForms.DockStyle.Fill
            self.web_browser.ScriptErrorsSuppressed = False
            self.web_browser.IsWebBrowserContextMenuEnabled = False
            self.web_browser.WebBrowserShortcutsEnabled = False

            self.js_bridge = BrowserView.JSBridge()
            self.web_browser.ObjectForScripting = self.js_bridge

            if js_api:
                self.js_bridge.api = js_api

            # HACK. Hiding the WebBrowser is needed in order to show a non-default background color. Tweaking the Visible property
            # results in showing a non-responsive control, until it is loaded fully. To avoid this, we need to disable this behaviour
            # for the default background color.
            if background_color != '#FFFFFF':
                self.web_browser.Visible = False
                self.first_load = True
            else:
                self.first_load = False

            self.cancel_back = False
            self.web_browser.PreviewKeyDown += self.on_preview_keydown
            self.web_browser.Navigating += self.on_navigating
            self.web_browser.DocumentCompleted += self.on_document_completed
            if url:
                self.web_browser.Navigate(url)

            self.Controls.Add(self.web_browser)
            self.is_fullscreen = False
            self.Shown += self.on_shown

            if confirm_quit:
                self.FormClosing += self.on_closing

            if fullscreen:
                self.toggle_fullscreen()

        def _initialize_js(self):
            with open(os.path.join(base_dir, 'js', 'alert.js')) as f:
                self.web_browser.Document.InvokeScript('eval', (f.read(),))

        def on_shown(self, sender, args):
            self.webview_ready.set()

        def on_closing(self, sender, args):
            result = WinForms.MessageBox.Show(localization['global.quitConfirmation'], self.Text,
                                              WinForms.MessageBoxButtons.OKCancel, WinForms.MessageBoxIcon.Asterisk)

            if result == WinForms.DialogResult.Cancel:
                args.Cancel = True

        def on_preview_keydown(self, sender, args):
            if args.KeyCode == WinForms.Keys.Back:
                self.cancel_back = True
            elif args.KeyCode == WinForms.Keys.Delete:
                self.web_browser.Document.ExecCommand("Delete", False, None)
            elif args.Modifiers == WinForms.Keys.Control and args.KeyCode == WinForms.Keys.C:
                self.web_browser.Document.ExecCommand("Copy", False, None)
            elif args.Modifiers == WinForms.Keys.Control and args.KeyCode == WinForms.Keys.X:
                self.web_browser.Document.ExecCommand("Cut", False, None)
            elif args.Modifiers == WinForms.Keys.Control and args.KeyCode == WinForms.Keys.V:
                self.web_browser.Document.ExecCommand("Paste", False, None)
            elif args.Modifiers == WinForms.Keys.Control and args.KeyCode == WinForms.Keys.Z:
                self.web_browser.Document.ExecCommand("Undo", False, None)
            elif args.Modifiers == WinForms.Keys.Control and args.KeyCode == WinForms.Keys.A:
                self.web_browser.Document.ExecCommand("selectAll", False, None)

        def on_navigating(self, sender, args):
            if self.cancel_back:
                args.Cancel = True
                self.cancel_back = False

        def on_document_completed(self, sender, args):
            self._initialize_js()
            BrowserView.instance.load_event.set()

            if self.first_load:
                self.web_browser.Visible = True
                self.first_load = False

            if self.js_bridge.api:
                document = self.web_browser.Document
                document.InvokeScript('eval', (_parse_api_js(self.js_bridge.api),))

        def toggle_fullscreen(self):
            if not self.is_fullscreen:
                self.old_size = self.Size
                self.old_state = self.WindowState
                self.old_style = self.FormBorderStyle
                self.old_location = self.Location

                screen = WinForms.Screen.FromControl(self)

                self.TopMost = True
                self.FormBorderStyle = 0  # FormBorderStyle.None
                self.Bounds = WinForms.Screen.PrimaryScreen.Bounds
                self.WindowState = WinForms.FormWindowState.Maximized
                self.is_fullscreen = True

                windll.user32.SetWindowPos(self.Handle.ToInt32(), None, screen.Bounds.X, screen.Bounds.Y,
                                           screen.Bounds.Width, screen.Bounds.Height, 64)
            else:
                self.TopMost = False
                self.Size = self.old_size
                self.WindowState = self.old_state
                self.FormBorderStyle = self.old_style
                self.Location = self.old_location
                self.is_fullscreen = False

    instance = None
    load_event = threading.Event()

    def __init__(self, title, url, width, height, resizable, fullscreen, min_size, confirm_quit, background_color, debug, js_api, webview_ready):
        BrowserView.instance = self
        self.title = title
        self.url = url
        self.width = width
        self.height = height
        self.resizable = resizable
        self.fullscreen = fullscreen
        self.min_size = min_size
        self.confirm_quit = confirm_quit
        self.webview_ready = webview_ready
        self.background_color = background_color
        self.debug = debug
        self.js_api = js_api
        self.browser = None
        self._js_result_semaphor = threading.Semaphore(0)

    def show(self):
        def start():
            app = WinForms.Application
            self.browser = BrowserView.BrowserForm(self.title, self.url, self.width,self.height, self.resizable,
                                                   self.fullscreen, self.min_size, self.confirm_quit, self.background_color, 
                                                   self.debug, self.js_api, self.webview_ready)

            app.Run(self.browser)

        thread = Thread(ThreadStart(start))
        thread.SetApartmentState(ApartmentState.STA)
        thread.Start()
        thread.Join()

    def destroy(self):
        self.browser.Close()
        self._js_result_semaphor.release()

    def get_current_url(self):
        return self.browser.web_browser.Url.AbsoluteUri

    def load_url(self, url):
        self.load_event.clear()
        self.url = url
        self.browser.web_browser.Navigate(url)

    def load_html(self, content):
        def _load_html():
            self.browser.web_browser.DocumentText = content

        self.load_event.clear()

        if self.browser.web_browser.InvokeRequired:
            self.browser.web_browser.Invoke(Func[Type](_load_html))
        else:
            _load_html()

    def create_file_dialog(self, dialog_type, directory, allow_multiple, save_filename, file_types):
        if not directory:
            directory = os.environ['HOMEPATH']

        try:
            if dialog_type == FOLDER_DIALOG:
                dialog = WinForms.FolderBrowserDialog()
                dialog.RestoreDirectory = True

                result = dialog.ShowDialog(BrowserView.instance.browser)
                if result == WinForms.DialogResult.OK:
                    file_path = (dialog.SelectedPath,)
                else:
                    file_path = None
            elif dialog_type == OPEN_DIALOG:
                dialog = WinForms.OpenFileDialog()

                dialog.Multiselect = allow_multiple
                dialog.InitialDirectory = directory

                if len(file_types) > 0:
                    dialog.Filter = '|'.join(['{0} ({1})|{1}'.format(*_parse_file_type(f)) for f in file_types])
                else:
                    dialog.Filter = localization['windows.fileFilter.allFiles'] + ' (*.*)|*.*'
                dialog.RestoreDirectory = True

                result = dialog.ShowDialog(BrowserView.instance.browser)
                if result == WinForms.DialogResult.OK:
                    file_path = tuple(dialog.FileNames)
                else:
                    file_path = None

            elif dialog_type == SAVE_DIALOG:
                dialog = WinForms.SaveFileDialog()
                dialog.Filter = localization['windows.fileFilter.allFiles'] + ' (*.*)|'
                dialog.InitialDirectory = directory
                dialog.RestoreDirectory = True
                dialog.FileName = save_filename

                result = dialog.ShowDialog(BrowserView.instance.browser)
                if result == WinForms.DialogResult.OK:
                    file_path = dialog.FileName
                else:
                    file_path = None

            return file_path

        except:
            logger.exception('Error invoking {0} dialog'.format(dialog_type))
            return None

    def toggle_fullscreen(self):
        self.browser.toggle_fullscreen()

    def evaluate_js(self, script):
        def _evaluate_js():
            document = self.browser.web_browser.Document
            self._js_result = document.InvokeScript('eval', (script,))
            self._js_result_semaphor.release()

        self.load_event.wait()
        if self.browser.web_browser.InvokeRequired:
            self.browser.web_browser.Invoke(Func[Type](_evaluate_js))
        else:
            _evaluate_js()

        self._js_result_semaphor.acquire()

        return self._js_result


<<<<<<< HEAD
def create_window(uid, title, url, width, height, resizable, fullscreen, min_size,
                  confirm_quit, background_color, debug, webview_ready):
=======
def create_window(title, url, width, height, resizable, fullscreen, min_size,
                  confirm_quit, background_color, debug, js_api, webview_ready):
>>>>>>> 717fa5f7
    set_ie_mode()
    browser_view = BrowserView(title, url, width, height, resizable, fullscreen,
                               min_size, confirm_quit, background_color, debug, js_api, webview_ready)
    browser_view.show()


def create_file_dialog(dialog_type, directory, allow_multiple, save_filename, file_types):
    return BrowserView.instance.create_file_dialog(dialog_type, directory, allow_multiple, save_filename, file_types)


def get_current_url(uid):
    return BrowserView.instance.get_current_url()


def load_url(url, uid):
    BrowserView.instance.load_url(url)


def load_html(content, base_uri, uid):
    BrowserView.instance.load_html(content)


def toggle_fullscreen(uid):
    BrowserView.instance.toggle_fullscreen()


def destroy_window(uid):
    BrowserView.instance.destroy()


def evaluate_js(script, uid):
    return BrowserView.instance.evaluate_js(script)<|MERGE_RESOLUTION|>--- conflicted
+++ resolved
@@ -310,13 +310,8 @@
         return self._js_result
 
 
-<<<<<<< HEAD
 def create_window(uid, title, url, width, height, resizable, fullscreen, min_size,
-                  confirm_quit, background_color, debug, webview_ready):
-=======
-def create_window(title, url, width, height, resizable, fullscreen, min_size,
                   confirm_quit, background_color, debug, js_api, webview_ready):
->>>>>>> 717fa5f7
     set_ie_mode()
     browser_view = BrowserView(title, url, width, height, resizable, fullscreen,
                                min_size, confirm_quit, background_color, debug, js_api, webview_ready)

# -*- coding: utf-8 -*-

"""
(C) 2014-2016 Roman Sirokov and contributors
Licensed under BSD license

http://github.com/r0x0r/pywebview/
"""

import os
import sys
import logging
import threading
from ctypes import windll


base_dir = os.path.dirname(os.path.realpath(__file__))
import clr

clr.AddReference('System.Windows.Forms')
clr.AddReference('System.Threading')
clr.AddReference(os.path.join(base_dir, 'lib', 'WebBrowserInterop.dll'))
import System.Windows.Forms as WinForms

from System import IntPtr, Int32, Func, Type
from System.Threading import Thread, ThreadStart, ApartmentState
from System.Drawing import Size, Point, Icon, Color, ColorTranslator
from WebBrowserInterop import IWebBrowserInterop, WebBrowserHelper

from webview import OPEN_DIALOG, FOLDER_DIALOG, SAVE_DIALOG
from webview import _parse_file_type, _parse_api_js, _js_bridge_call

from webview.localization import localization
from webview.win32_shared import set_ie_mode

logger = logging.getLogger(__name__)

class BrowserView:
<<<<<<< HEAD
=======
    instances = {}

>>>>>>> 81dfef17
    class JSBridge(IWebBrowserInterop):
        __namespace__ = 'BrowserView.JSBridge'
        api = None
        parent_uid = None

        def call(self, func_name, param):
            return _js_bridge_call(self.parent_uid, self.api, func_name, param)

        def alert(self, message):
            if message:
                WinForms.MessageBox.Show(message)

    class BrowserForm(WinForms.Form):
        def __init__(self, uid, title, url, width, height, resizable, fullscreen, min_size,
                     confirm_quit, background_color, debug, js_api, webview_ready):
            self.uid = uid
            self.Text = title
            self.ClientSize = Size(width, height)
            self.MinimumSize = Size(min_size[0], min_size[1])
            self.BackColor = ColorTranslator.FromHtml(background_color)

            #self.AutoScaleDimensions = SizeF(96.0, 96.0)
            #self.AutoScaleMode = WinForms.AutoScaleMode.Dpi

            if not resizable:
                self.FormBorderStyle = WinForms.FormBorderStyle.FixedSingle
                self.MaximizeBox = False

            # Application icon
            handle = windll.kernel32.GetModuleHandleW(None)
            icon_handle = windll.shell32.ExtractIconW(handle, sys.executable, 0)

            if icon_handle != 0:
                self.Icon = Icon.FromHandle(IntPtr.op_Explicit(Int32(icon_handle))).Clone()

            windll.user32.DestroyIcon(icon_handle)

            self.webview_ready = webview_ready
            self.load_event = threading.Event()

            self.web_browser = WinForms.WebBrowser()
            self.web_browser.Dock = WinForms.DockStyle.Fill
            self.web_browser.ScriptErrorsSuppressed = True
            self.web_browser.IsWebBrowserContextMenuEnabled = False
            self.web_browser.WebBrowserShortcutsEnabled = False

            self.js_result_semaphor = threading.Semaphore(0)
            self.js_bridge = BrowserView.JSBridge()
            self.js_bridge.parent_uid = uid
            self.web_browser.ObjectForScripting = self.js_bridge

            if js_api:
                self.js_bridge.api = js_api

            # HACK. Hiding the WebBrowser is needed in order to show a non-default background color. Tweaking the Visible property
            # results in showing a non-responsive control, until it is loaded fully. To avoid this, we need to disable this behaviour
            # for the default background color.
            if background_color != '#FFFFFF':
                self.web_browser.Visible = False
                self.first_load = True
            else:
                self.first_load = False

            self.cancel_back = False
            self.web_browser.PreviewKeyDown += self.on_preview_keydown
            self.web_browser.Navigating += self.on_navigating
            self.web_browser.DocumentCompleted += self.on_document_completed
            if url:
                self.web_browser.Navigate(url)

            self.Controls.Add(self.web_browser)
            self.is_fullscreen = False
            self.Shown += self.on_shown
            self.FormClosed += self.on_close

            if confirm_quit:
                self.FormClosing += self.on_closing

            if fullscreen:
                self.toggle_fullscreen()

        def _initialize_js(self):
            with open(os.path.join(base_dir, 'js', 'alert.js')) as f:
                self.web_browser.Document.InvokeScript('eval', (f.read(),))

        def on_shown(self, sender, args):
            self.webview_ready.set()

        def on_close(self, sender, args):
            del BrowserView.instances[self.uid]

            if len(BrowserView.instances) == 0:
                WinForms.Application.Exit()

        def on_closing(self, sender, args):
            result = WinForms.MessageBox.Show(localization['global.quitConfirmation'], self.Text,
                                              WinForms.MessageBoxButtons.OKCancel, WinForms.MessageBoxIcon.Asterisk)

            if result == WinForms.DialogResult.Cancel:
                args.Cancel = True

        def on_preview_keydown(self, sender, args):
            if args.KeyCode == WinForms.Keys.Back:
                self.cancel_back = True
            elif args.KeyCode == WinForms.Keys.Delete:
                self.web_browser.Document.ExecCommand("Delete", False, None)
            elif args.Modifiers == WinForms.Keys.Control and args.KeyCode == WinForms.Keys.C:
                self.web_browser.Document.ExecCommand("Copy", False, None)
            elif args.Modifiers == WinForms.Keys.Control and args.KeyCode == WinForms.Keys.X:
                self.web_browser.Document.ExecCommand("Cut", False, None)
            elif args.Modifiers == WinForms.Keys.Control and args.KeyCode == WinForms.Keys.V:
                self.web_browser.Document.ExecCommand("Paste", False, None)
            elif args.Modifiers == WinForms.Keys.Control and args.KeyCode == WinForms.Keys.Z:
                self.web_browser.Document.ExecCommand("Undo", False, None)
            elif args.Modifiers == WinForms.Keys.Control and args.KeyCode == WinForms.Keys.A:
                self.web_browser.Document.ExecCommand("selectAll", False, None)

        def on_navigating(self, sender, args):
            if self.cancel_back:
                args.Cancel = True
                self.cancel_back = False

        def on_document_completed(self, sender, args):
            try:
                WebBrowserHelper(self.web_browser.Document)
            except Exception as e:
                logger.exception(e)

            self._initialize_js()
<<<<<<< HEAD

            BrowserView.instance.load_event.set()
=======
            self.load_event.set()
>>>>>>> 81dfef17

            if self.first_load:
                self.web_browser.Visible = True
                self.first_load = False

            if self.js_bridge.api:
                document = self.web_browser.Document
                document.InvokeScript('eval', (_parse_api_js(self.js_bridge.api),))

            self.load_event.set()

        def toggle_fullscreen(self):
            if not self.is_fullscreen:
                self.old_size = self.Size
                self.old_state = self.WindowState
                self.old_style = self.FormBorderStyle
                self.old_location = self.Location

                screen = WinForms.Screen.FromControl(self)

                self.TopMost = True
                self.FormBorderStyle = 0  # FormBorderStyle.None
                self.Bounds = WinForms.Screen.PrimaryScreen.Bounds
                self.WindowState = WinForms.FormWindowState.Maximized
                self.is_fullscreen = True

                windll.user32.SetWindowPos(self.Handle.ToInt32(), None, screen.Bounds.X, screen.Bounds.Y,
                                           screen.Bounds.Width, screen.Bounds.Height, 64)
            else:
                self.TopMost = False
                self.Size = self.old_size
                self.WindowState = self.old_state
                self.FormBorderStyle = self.old_style
                self.Location = self.old_location
                self.is_fullscreen = False


def create_window(uid, title, url, width, height, resizable, fullscreen, min_size,
                  confirm_quit, background_color, debug, js_api, webview_ready):
    def create():
        window = BrowserView.BrowserForm(uid, title, url, width, height, resizable, fullscreen,
                                         min_size, confirm_quit, background_color, debug, js_api, webview_ready)
        BrowserView.instances[uid] = window
        window.Show()

        if uid == 'master':
            WinForms.Application.Run()

    webview_ready.clear()

    if uid == 'master':
        set_ie_mode()
        thread = Thread(ThreadStart(create))
        thread.SetApartmentState(ApartmentState.STA)
        thread.Start()
        thread.Join()
    else:
        BrowserView.instances['master'].Invoke(Func[Type](create))


def set_title(title, uid):
    def _set_title():
        window.Text = title

    window = BrowserView.instances[uid]
    if window.web_browser.InvokeRequired:
        window.web_browser.Invoke(Func[Type](_set_title))
    else:
        _set_title()


def create_file_dialog(dialog_type, directory, allow_multiple, save_filename, file_types):
    window = list(BrowserView.instances.values())[0]     # arbitary instance

    if not directory:
        directory = os.environ['HOMEPATH']

    try:
        if dialog_type == FOLDER_DIALOG:
            dialog = WinForms.FolderBrowserDialog()
            dialog.RestoreDirectory = True

            result = dialog.ShowDialog(window)
            if result == WinForms.DialogResult.OK:
                file_path = (dialog.SelectedPath,)
            else:
                file_path = None
        elif dialog_type == OPEN_DIALOG:
            dialog = WinForms.OpenFileDialog()

            dialog.Multiselect = allow_multiple
            dialog.InitialDirectory = directory

            if len(file_types) > 0:
                dialog.Filter = '|'.join(['{0} ({1})|{1}'.format(*_parse_file_type(f)) for f in file_types])
            else:
                dialog.Filter = localization['windows.fileFilter.allFiles'] + ' (*.*)|*.*'
            dialog.RestoreDirectory = True

            result = dialog.ShowDialog(window)
            if result == WinForms.DialogResult.OK:
                file_path = tuple(dialog.FileNames)
            else:
                file_path = None

        elif dialog_type == SAVE_DIALOG:
            dialog = WinForms.SaveFileDialog()
            dialog.Filter = localization['windows.fileFilter.allFiles'] + ' (*.*)|'
            dialog.InitialDirectory = directory
            dialog.RestoreDirectory = True
            dialog.FileName = save_filename

            result = dialog.ShowDialog(window)
            if result == WinForms.DialogResult.OK:
                file_path = dialog.FileName
            else:
                file_path = None

        return file_path
    except:
        logger.exception('Error invoking {0} dialog'.format(dialog_type))
        return None


def get_current_url(uid):
    window = BrowserView.instances[uid]
    return window.web_browser.Url.AbsoluteUri


def load_url(url, uid):
    def _load_url():
        window.url = url
        window.web_browser.Navigate(url)

    window = BrowserView.instances[uid]
    window.load_event.clear()

    if window.web_browser.InvokeRequired:
        window.web_browser.Invoke(Func[Type](_load_url))
    else:
        _load_url()


def load_html(content, base_uri, uid):
    def _load_html():
        window.web_browser.DocumentText = content

    window = BrowserView.instances[uid]
    window.load_event.clear()

    if window.web_browser.InvokeRequired:
        window.web_browser.Invoke(Func[Type](_load_html))
    else:
        _load_html()


def toggle_fullscreen(uid):
    window = BrowserView.instances[uid]
    window.toggle_fullscreen()


def destroy_window(uid):
    window = BrowserView.instances[uid]
    window.Close()
    window.js_result_semaphor.release()


def evaluate_js(script, uid):
    def _evaluate_js():
        document = window.web_browser.Document
        window.js_result = document.InvokeScript('eval', (script,))
        window.js_result_semaphor.release()

    window = BrowserView.instances[uid]

    window.load_event.wait()
    if window.web_browser.InvokeRequired:
        window.web_browser.Invoke(Func[Type](_evaluate_js))
    else:
        _evaluate_js()

    window.js_result_semaphor.acquire()

    return window.js_result<|MERGE_RESOLUTION|>--- conflicted
+++ resolved
@@ -35,12 +35,10 @@
 
 logger = logging.getLogger(__name__)
 
+
 class BrowserView:
-<<<<<<< HEAD
-=======
     instances = {}
 
->>>>>>> 81dfef17
     class JSBridge(IWebBrowserInterop):
         __namespace__ = 'BrowserView.JSBridge'
         api = None
@@ -170,12 +168,9 @@
                 logger.exception(e)
 
             self._initialize_js()
-<<<<<<< HEAD
 
             BrowserView.instance.load_event.set()
-=======
             self.load_event.set()
->>>>>>> 81dfef17
 
             if self.first_load:
                 self.web_browser.Visible = True

--- conflicted
+++ resolved
@@ -93,6 +93,10 @@
             if fullscreen:
                 self.toggle_fullscreen()
 
+            if frameless:
+                self.frameless = frameless
+                self.FormBorderStyle = 0
+
             if is_cef:
                 CEF.create_browser(self.uid, self.Handle.ToInt32(), BrowserView.alert, url, js_api)
             else:
@@ -150,22 +154,6 @@
                 self.web_browser.DocumentText = default_html
 
             self.Controls.Add(self.web_browser)
-<<<<<<< HEAD
-            self.is_fullscreen = False
-            self.Shown += self.on_shown
-            self.FormClosed += self.on_close
-
-            if confirm_quit:
-                self.FormClosing += self.on_closing
-
-            if frameless:
-                self.frameless = frameless
-                self.FormBorderStyle = 0
-
-            if fullscreen:
-                self.toggle_fullscreen()
-=======
->>>>>>> 9ed30e77
 
         def _initialize_js(self):
             self.web_browser.Document.InvokeScript('eval', (alert.src,))

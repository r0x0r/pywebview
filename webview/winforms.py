--- conflicted
+++ resolved
@@ -54,12 +54,9 @@
             self.ClientSize = Size(width, height)
             self.MinimumSize = Size(min_size[0], min_size[1])
             self.BackColor = ColorTranslator.FromHtml(background_color)
-<<<<<<< HEAD
 
             #self.AutoScaleDimensions = SizeF(96.0, 96.0)
             #self.AutoScaleMode = WinForms.AutoScaleMode.Dpi
-=======
->>>>>>> 717fa5f7
 
             if not resizable:
                 self.FormBorderStyle = WinForms.FormBorderStyle.FixedSingle
@@ -150,15 +147,13 @@
                 self.cancel_back = False
 
         def on_document_completed(self, sender, args):
-<<<<<<< HEAD
             try:
                 WebBrowserHelper(self.web_browser.Document)
             except Exception as e:
                 logger.exception(e)
 
-=======
             self._initialize_js()
->>>>>>> 717fa5f7
+
             BrowserView.instance.load_event.set()
 
             if self.first_load:

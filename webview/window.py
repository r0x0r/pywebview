--- conflicted
+++ resolved
@@ -47,11 +47,7 @@
 class Window:
     def __init__(self, uid, title, url, html, width, height, x, y, resizable, fullscreen,
                  min_size, hidden, frameless, easy_drag, minimized, on_top, confirm_close,
-<<<<<<< HEAD
-                 background_color, js_api, text_select, transparent, icon):
-=======
-                 background_color, js_api, text_select, transparent, localization):
->>>>>>> e68860ab
+                 background_color, js_api, text_select, transparent, localization, icon):
         self.uid = uid
         self.title = make_unicode(title)
         self.icon = icon

--- conflicted
+++ resolved
@@ -45,13 +45,8 @@
 
 class Window:
     def __init__(self, uid, title, url, html, width, height, x, y, resizable, fullscreen,
-<<<<<<< HEAD
-                 min_size, hidden, frameless, minimized, confirm_close, background_color,
-                 js_api, text_select, transparent):
-=======
                  min_size, hidden, frameless, easy_drag, minimized, on_top, confirm_close,
-                 background_color, js_api, text_select):
->>>>>>> 5d2e5df2
+                 background_color, js_api, text_select, transparent):
         self.uid = uid
         self.title = make_unicode(title)
         self.original_url = None if html else url  # original URL provided by user

--- conflicted
+++ resolved
@@ -35,13 +35,9 @@
     if not os.path.exists(base_path):
         raise ValueError('Path %s does not exist' % base_path)
 
-<<<<<<< HEAD
     extra_slash = '/' if sys.platform == 'win32' else ''
 
     return 'file://{0}{1}'.format(extra_slash, quote(os.path.join(base_path, relative_path)))
-=======
-    return 'file://%s' % os.path.join(base_path, relative_path)
->>>>>>> 339331aa
 
 
 def convert_string(string):

--- conflicted
+++ resolved
@@ -93,30 +93,18 @@
 
         return [ {'func': name, 'params': params} for name, params in functions ]
 
-<<<<<<< HEAD
-    func_list = generate_func()
-    js_code = npo.src + event.src + api.src % (_token, platform, func_list) + dom.src
-=======
     try:
         func_list = generate_func()
     except Exception as e:
         logger.exception(e)
 
     js_code = npo.src + event.src + api.src % (_token, platform, uid, func_list) + dom.src
->>>>>>> 1d62b9b5
     return js_code
 
 
 def js_bridge_call(window, func_name, param, value_id):
     def _call():
         try:
-<<<<<<< HEAD
-            result = func(func_params)
-            result = json.dumps(result).replace('\\', '\\\\').replace('\'', '\\\'')
-            code = 'window.pywebview._returnValues["{0}"]["{1}"] = {{value: \'{2}\'}}'.format(func_name, value_id, result)
-        except Exception:
-            result = json.dumps(traceback.format_exc()).replace('\\', '\\\\').replace('\'', '\\\'')
-=======
             result = func(*func_params.values())
             result = json.dumps(result).replace('\\', '\\\\').replace('\'', '\\\'')
             code = 'window.pywebview._returnValues["{0}"]["{1}"] = {{value: \'{2}\'}}'.format(func_name, value_id, result)
@@ -127,7 +115,6 @@
                 'stack': traceback.format_exc()
             }
             result = json.dumps(error).replace('\\', '\\\\').replace('\'', '\\\'')
->>>>>>> 1d62b9b5
             code = 'window.pywebview._returnValues["{0}"]["{1}"] = {{isError: true, value: \'{2}\'}}'.format(func_name, value_id, result)
 
         window.evaluate_js(code)

# -*- coding: utf-8 -*-

"""
(C) 2014-2019 Roman Sirokov and contributors
Licensed under BSD license

http://github.com/r0x0r/pywebview/
"""

import inspect
import json
import logging
import os
import re
import sys
import traceback
from http.cookies import SimpleCookie
from platform import architecture
from threading import Thread
from uuid import uuid4

import webview
from webview import http
from .js import api, npo, dom, event, drag

_token = uuid4().hex

default_html = """
    <!doctype html>
    <html>
        <head>
            <meta name="viewport" content="width=device-width, initial-scale=1, maximum-scale=1.0, user-scalable=0">
        </head>
        <body></body>
    </html>
"""

logger = logging.getLogger('pywebview')


class WebViewException(Exception):
    pass


def is_local_url(url):
    return not not url and not url.startswith('http://') and not url.startswith('https://')

<<<<<<< HEAD
=======

>>>>>>> 6c403922
def get_app_root():
    """
    Gets the file root of the application.
    """

    if hasattr(sys, '_MEIPASS'): # Pyifnstaller
        return sys._MEIPASS

    if getattr(sys, 'frozen', False): # cx_freeze
        return os.path.dirname(sys.executable)

    if 'pytest' in sys.modules:
        for arg in reversed(sys.argv):
            path = os.path.realpath(arg.split('::')[0])
            if os.path.exists(path):
                return path if os.path.isdir(path) else os.path.dirname(path)

    return os.path.dirname(os.path.realpath(sys.argv[0]))


def abspath(path):
    """
    Make path absolute, using the application root
    """
    path = os.fspath(path)
    if not os.path.isabs(path):
        path = os.path.join(get_app_root(), path)
    return os.path.normpath(path)


def base_uri(relative_path=''):
    """ Get absolute path to resource, works for dev and for PyInstaller """
    base_path = get_app_root()
    if not os.path.exists(base_path):
        raise ValueError('Path %s does not exist' % base_path)

    return 'file://%s' % os.path.join(base_path, relative_path)


<<<<<<< HEAD
=======
def create_cookie(input):
    if type(input) == dict:
        cookie = SimpleCookie()
        name = input['name']
        cookie[name] = input['value']
        cookie[name]['path'] = input['path']
        cookie[name]['domain'] = input['domain']
        cookie[name]['expires'] = input['expires']
        cookie[name]['secure'] = input['secure']
        cookie[name]['httponly'] = input['httponly']

        if sys.version_info.major >= 3 and sys.version_info.minor >= 8:
            cookie[name]['samesite'] = input['samesite']

        return cookie
    elif type(input) == str:
        return SimpleCookie(input)

    raise WebViewException('Unknown input to create_cookie')



>>>>>>> 6c403922

def parse_file_type(file_type):
    '''
    :param file_type: file type string 'description (*.file_extension1;*.file_extension2)' as required by file filter in create_file_dialog
    :return: (description, file extensions) tuple
    '''
    valid_file_filter = r'^([\w ]+)\((\*(?:\.(?:\w+|\*))*(?:;\*\.\w+)*)\)$'
    match = re.search(valid_file_filter, file_type)

    if match:
        return match.group(1).rstrip(), match.group(2)
    else:
        raise ValueError('{0} is not a valid file filter'.format(file_type))


def parse_api_js(window, platform, uid=''):
    def get_args(f):
        params = list(inspect.getfullargspec(f).args)
        return params

    def generate_func():
        if window._js_api:
            functions = { name: get_args(getattr(window._js_api, name))[1:] for name in dir(window._js_api) if inspect.ismethod(getattr(window._js_api, name)) and not name.startswith('_')}
        else:
            functions = {}

        if len(window._functions) > 0:
            expose_functions = { name: get_args(f) for name, f in window._functions.items()}
        else:
            expose_functions = {}

        functions.update(expose_functions)
        functions = functions.items()

        return [ {'func': name, 'params': params} for name, params in functions ]

    try:
        func_list = generate_func()
    except Exception as e:
        logger.exception(e)
        func_list = []

    js_code = npo.src + event.src + \
        api.src % {
            'token': _token,
            'platform': platform,
            'uid': uid,
            'func_list': func_list,
            'js_api_endpoint': http.js_api_endpoint
        } + \
        dom.src + drag.src % {
            'drag_selector': webview.DRAG_REGION_SELECTOR,
            'zoomable': str(window.zoomable).lower(),
            'draggable': str(window.draggable).lower()
        }
    return js_code


def js_bridge_call(window, func_name, param, value_id):
    def _call():
        try:
            result = func(*func_params.values())
            result = json.dumps(result).replace('\\', '\\\\').replace('\'', '\\\'')
            code = 'window.pywebview._returnValues["{0}"]["{1}"] = {{value: \'{2}\'}}'.format(func_name, value_id, result)
        except Exception as e:
            error = {
                'message': str(e),
                'name': type(e).__name__,
                'stack': traceback.format_exc()
            }
            result = json.dumps(error).replace('\\', '\\\\').replace('\'', '\\\'')
            code = 'window.pywebview._returnValues["{0}"]["{1}"] = {{isError: true, value: \'{2}\'}}'.format(func_name, value_id, result)

        window.evaluate_js(code)

    if func_name == 'moveWindow':
        window.move(*param)
        return

    if func_name == 'asyncCallback':
        value = json.loads(param) if param is not None else None

        if callable(window._callbacks[value_id]):
            window._callbacks[value_id](value)
        else:
            logger.error('Async function executed and callback is not callable. Returned value {0}'.format(value))

        del window._callbacks[value_id]
        return

    func = window._functions.get(func_name) or getattr(window._js_api, func_name, None)

    if func is not None:
        try:
            func_params = param
            t = Thread(target=_call)
            t.start()
        except Exception:
            logger.exception('Error occurred while evaluating function {0}'.format(func_name))
    else:
        logger.error('Function {}() does not exist'.format(func_name))


def escape_string(string):
    return string\
        .replace('\\', '\\\\') \
        .replace('"', r'\"') \
        .replace('\n', r'\n')\
        .replace('\r', r'\r')


def escape_line_breaks(string):
    return string.replace('\\n', '\\\\n').replace('\\r', '\\\\r')


def inject_base_uri(content, base_uri):
    pattern = r'<%s(?:[\s]+[^>]*|)>'
    base_tag = '<base href="%s">' % base_uri

    match = re.search(pattern % 'base', content)

    if match:
        return content

    match = re.search(pattern % 'head', content)
    if match:
        tag = match.group()
        return content.replace(tag, tag + base_tag)

    match = re.search(pattern % 'html', content)
    if match:
        tag = match.group()
        return content.replace(tag, tag + base_tag)

    match = re.search(pattern % 'body', content)
    if match:
        tag = match.group()
        return content.replace(tag, base_tag + tag)

    return base_tag + content


def interop_dll_path(dll_name):
    if dll_name == 'WebBrowserInterop.dll':
        dll_name = 'WebBrowserInterop.x64.dll' if architecture()[0] == '64bit' else 'WebBrowserInterop.x86.dll'

    # Unfrozen path
    dll_path = os.path.join(os.path.dirname(os.path.realpath(__file__)), 'lib', dll_name)
    if os.path.exists(dll_path):
        return dll_path

    # Frozen path, dll in the same dir as the executable
    dll_path = os.path.join(os.path.dirname(os.path.realpath(sys.argv[0])), dll_name)
    if os.path.exists(dll_path):
        return dll_path

    try:
        # Frozen path packed as onefile
        if hasattr(sys, '_MEIPASS'): # Pyinstaller
            dll_path = os.path.join(sys._MEIPASS, dll_name)

        elif getattr(sys, 'frozen', False): # cx_freeze
            dll_path = os.path.join(sys.executable, dll_name)

        if os.path.exists(dll_path):
            return dll_path
    except Exception:
        pass

    raise Exception('Cannot find %s' % dll_name)
<|MERGE_RESOLUTION|>--- conflicted
+++ resolved
@@ -45,10 +45,7 @@
 def is_local_url(url):
     return not not url and not url.startswith('http://') and not url.startswith('https://')
 
-<<<<<<< HEAD
-=======
-
->>>>>>> 6c403922
+
 def get_app_root():
     """
     Gets the file root of the application.
@@ -88,8 +85,6 @@
     return 'file://%s' % os.path.join(base_path, relative_path)
 
 
-<<<<<<< HEAD
-=======
 def create_cookie(input):
     if type(input) == dict:
         cookie = SimpleCookie()
@@ -112,7 +107,6 @@
 
 
 
->>>>>>> 6c403922
 
 def parse_file_type(file_type):
     '''

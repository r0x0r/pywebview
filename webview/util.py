# -*- coding: utf-8 -*-

"""
(C) 2014-2018 Roman Sirokov and contributors
Licensed under BSD license

http://github.com/r0x0r/pywebview/
"""

import os
import re
import sys
import platform

from .js import api, npo

default_html = '<!doctype html><html><head></head><body></body></html>'

def base_uri(relative_path=''):
    """ Get absolute path to resource, works for dev and for PyInstaller """
    try:
        # PyInstaller creates a temp folder and stores path in _MEIPASS
        base_path = sys._MEIPASS
    except Exception:
        if 'pytest' in sys.modules:
            for arg in reversed(sys.argv):
                path = os.path.realpath(arg)

                if os.path.exists(path):
                    base_path = path if os.path.isdir(path) else os.path.dirname(path)
                    break
        else:
            base_path = os.path.dirname(os.path.realpath(sys.argv[0]))

    if not os.path.exists(base_path):
        raise ValueError('Path %s does not exist' % base_path)

<<<<<<< HEAD
    return 'file://%s' % os.path.join(base_path, relative_path)

=======
    extra_slash = '/' if sys.platform == 'win32' else ''

    return 'file://{0}{1}'.format(extra_slash, quote(os.path.join(base_path, relative_path)))
>>>>>>> cf7d6ede


def convert_string(string):
    if sys.version < '3':
        return unicode(string)
    else:
        return str(string)


def parse_file_type(file_type):
    '''
    :param file_type: file type string 'description (*.file_extension1;*.file_extension2)' as required by file filter in create_file_dialog
    :return: (description, file extensions) tuple
    '''
    valid_file_filter = r'^([\w ]+)\((\*(?:\.(?:\w+|\*))*(?:;\*\.\w+)*)\)$'
    match = re.search(valid_file_filter, file_type)

    if match:
        return match.group(1).rstrip(), match.group(2)
    else:
        raise ValueError('{0} is not a valid file filter'.format(file_type))


def parse_api_js(api_instance):
    func_list = [str(f) for f in dir(api_instance) if callable(getattr(api_instance, f)) and str(f)[0] != '_']
    js_code = npo.src + api.src % func_list

    return js_code


def escape_string(string):
    return string\
        .replace('\\', '\\\\') \
        .replace('"', r'\"') \
        .replace('\n', r'\n')\
        .replace('\r', r'\r')


def transform_url(url):
    if url and ':' not in url:
        return base_uri(url)
    else:
        return url


def make_unicode(string):
    """
    Python 2 and 3 compatibility function that converts a string to Unicode. In case of Unicode, the string is returned
    unchanged
    :param string: input string
    :return: Unicode string
    """
    if sys.version < '3' and isinstance(string, str):
        return unicode(string.decode('utf-8'))

    return string


def escape_line_breaks(string):
    return string.replace('\\n', '\\\\n').replace('\\r', '\\\\r')


def inject_base_uri(content, base_uri):
    pattern = '<%s(?:[\s]+[^>]*|)>'
    base_tag = '<base href="%s">' % base_uri

    match = re.search(pattern % 'base', content)

    if match:
        return content

    match = re.search(pattern % 'head', content)
    if match:
        tag = match.group()
        return content.replace(tag, tag + base_tag)

    match = re.search(pattern % 'html', content)
    if match:
        tag = match.group()
        return content.replace(tag, tag + base_tag)

    match = re.search(pattern % 'body', content)
    if match:
        tag = match.group()
        return content.replace(tag, base_tag + tag)

    return base_tag + content


def interop_dll_path():
    dll_name = 'WebBrowserInterop.x64.dll' if platform.architecture()[0] == '64bit' else 'WebBrowserInterop.x86.dll'

    # Unfrozen path
    dll_path = os.path.join(os.path.dirname(os.path.realpath(__file__)), 'lib', dll_name)
    if os.path.exists(dll_path):
        return dll_path

    # Frozen path, dll in the same dir as the executable
    dll_path = os.path.join(os.path.dirname(os.path.realpath(sys.argv[0])), dll_name)
    if os.path.exists(dll_path):
        return dll_path

    try:
        # Frozen path packed as onefile
        dll_path = os.path.join(sys._MEIPASS, dll_name)
        if os.path.exists(dll_path):
            return dll_path
    except Exception:
        pass

    raise Exception('Cannot find WebBrowserInterop.dll')<|MERGE_RESOLUTION|>--- conflicted
+++ resolved
@@ -35,14 +35,7 @@
     if not os.path.exists(base_path):
         raise ValueError('Path %s does not exist' % base_path)
 
-<<<<<<< HEAD
     return 'file://%s' % os.path.join(base_path, relative_path)
-
-=======
-    extra_slash = '/' if sys.platform == 'win32' else ''
-
-    return 'file://{0}{1}'.format(extra_slash, quote(os.path.join(base_path, relative_path)))
->>>>>>> cf7d6ede
 
 
 def convert_string(string):

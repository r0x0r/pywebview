# -*- coding: utf-8 -*-

"""
(C) 2014-2019 Roman Sirokov and contributors
Licensed under BSD license

http://github.com/r0x0r/pywebview/
"""

import inspect
import json
import logging
import os
import re
import sys
import traceback
from platform import architecture
from threading import Thread
from uuid import uuid4

import webview

from .js import api, npo, dom, event, drag

_token = uuid4().hex

default_html = """
    <!doctype html>
    <html>
        <head>
            <meta name="viewport" content="width=device-width, initial-scale=1, maximum-scale=1.0, user-scalable=0">
        </head>
        <body></body>
    </html>
"""

logger = logging.getLogger('pywebview')


class WebViewException(Exception):
    pass


def get_app_root():
    """
    Gets the file root of the application.
    """
    try:
        # PyInstaller creates a temp folder and stores path in _MEIPASS
        return sys._MEIPASS
    except AttributeError:
        if 'pytest' in sys.modules:
            for arg in reversed(sys.argv):
                path = os.path.realpath(arg.split('::')[0])
                if os.path.exists(path):
                    return path if os.path.isdir(path) else os.path.dirname(path)
        else:
            return os.path.dirname(os.path.realpath(sys.argv[0]))


def abspath(path):
    """
    Make path absolute, using the application root
    """
    path = os.fspath(path)
    if not os.path.isabs(path):
        path = os.path.join(get_app_root(), path)
    return os.path.normpath(path)


def base_uri(relative_path=''):
    """ Get absolute path to resource, works for dev and for PyInstaller """
    base_path = get_app_root()
    if not os.path.exists(base_path):
        raise ValueError('Path %s does not exist' % base_path)

    return 'file://%s' % os.path.join(base_path, relative_path)


def convert_string(string):
    if sys.version < '3':
        return unicode(string)
    else:
        return str(string)


def parse_file_type(file_type):
    '''
    :param file_type: file type string 'description (*.file_extension1;*.file_extension2)' as required by file filter in create_file_dialog
    :return: (description, file extensions) tuple
    '''
    valid_file_filter = r'^([\w ]+)\((\*(?:\.(?:\w+|\*))*(?:;\*\.\w+)*)\)$'
    match = re.search(valid_file_filter, file_type)

    if match:
        return match.group(1).rstrip(), match.group(2)
    else:
        raise ValueError('{0} is not a valid file filter'.format(file_type))


def parse_api_js(window, platform, uid=''):
    def get_args(f):
        try:
            params = list(inspect.getfullargspec(f).args) # Python 3
        except AttributeError:
            params = list(inspect.getargspec(f).args)  # Python 2
        return params

    def generate_func():
        if window._js_api:
            functions = { name: get_args(getattr(window._js_api, name))[1:] for name in dir(window._js_api) if inspect.ismethod(getattr(window._js_api, name)) and not name.startswith('_')}
        else:
            functions = {}

        if len(window._functions) > 0:
            expose_functions = { name: get_args(f) for name, f in window._functions.items()}
        else:
            expose_functions = {}

        functions.update(expose_functions)
        functions = functions.items()

        return [ {'func': name, 'params': params} for name, params in functions ]

    try:
        func_list = generate_func()
    except Exception as e:
        logger.exception(e)
        func_list = []

    js_code = npo.src + event.src + api.src % (_token, platform, uid, func_list) + dom.src + drag.src % webview.DRAG_REGION_SELECTOR
    return js_code


def js_bridge_call(window, func_name, param, value_id):
    def _call():
        try:
            result = func(*func_params.values())
            result = json.dumps(result).replace('\\', '\\\\').replace('\'', '\\\'')
            code = 'window.pywebview._returnValues["{0}"]["{1}"] = {{value: \'{2}\'}}'.format(func_name, value_id, result)
        except Exception as e:
            error = {
                'message': str(e),
                'name': type(e).__name__,
                'stack': traceback.format_exc()
            }
            result = json.dumps(error).replace('\\', '\\\\').replace('\'', '\\\'')
            code = 'window.pywebview._returnValues["{0}"]["{1}"] = {{isError: true, value: \'{2}\'}}'.format(func_name, value_id, result)

        window.evaluate_js(code)

    if func_name == 'moveWindow':
        window.move(*param)
        return

    func = window._functions.get(func_name) or getattr(window._js_api, func_name, None)

    if func is not None:
        try:
            func_params = param
            t = Thread(target=_call)
            t.start()
        except Exception:
            logger.exception('Error occurred while evaluating function {0}'.format(func_name))
    else:
        logger.error('Function {}() does not exist'.format(func_name))


def escape_string(string):
    return string\
        .replace('\\', '\\\\') \
        .replace('"', r'\"') \
        .replace('\n', r'\n')\
        .replace('\r', r'\r')


def make_unicode(string):
    """
    Python 2 and 3 compatibility function that converts a string to Unicode. In case of Unicode, the string is returned
    unchanged
    :param string: input string
    :return: Unicode string
    """
    if sys.version < '3' and isinstance(string, str):
        return unicode(string.decode('utf-8'))

    return string


def escape_line_breaks(string):
    return string.replace('\\n', '\\\\n').replace('\\r', '\\\\r')


def inject_base_uri(content, base_uri):
    pattern = r'<%s(?:[\s]+[^>]*|)>'
    base_tag = '<base href="%s">' % base_uri

    match = re.search(pattern % 'base', content)

    if match:
        return content

    match = re.search(pattern % 'head', content)
    if match:
        tag = match.group()
        return content.replace(tag, tag + base_tag)

    match = re.search(pattern % 'html', content)
    if match:
        tag = match.group()
        return content.replace(tag, tag + base_tag)

    match = re.search(pattern % 'body', content)
    if match:
        tag = match.group()
        return content.replace(tag, base_tag + tag)

    return base_tag + content


def interop_dll_path(dll_name):
    if dll_name == 'WebBrowserInterop.dll':
        dll_name = 'WebBrowserInterop.x64.dll' if architecture()[0] == '64bit' else 'WebBrowserInterop.x86.dll'

    # Unfrozen path
    dll_path = os.path.join(os.path.dirname(os.path.realpath(__file__)), 'lib', dll_name)
    if os.path.exists(dll_path):
        return dll_path

    # Frozen path, dll in the same dir as the executable
    dll_path = os.path.join(os.path.dirname(os.path.realpath(sys.argv[0])), dll_name)
    if os.path.exists(dll_path):
        return dll_path

    try:
        # Frozen path packed as onefile
        dll_path = os.path.join(sys._MEIPASS, dll_name)
        if os.path.exists(dll_path):
            return dll_path
    except Exception:
        pass

<<<<<<< HEAD
    raise Exception('Cannot find %s' % dll_name)

class Process(object):
    exec_ = None
    alive = True
    windows = None

    def join(self, timeout=None):
        if timeout:
            from time import sleep
            sleep(timeout)
            self.kill()
        else:
            if self.exec_:
                self.exec_()
            
    def is_alive(self):
        return self.alive
    
    def close(self):
        for i in self.windows:
            i.destroy()
        self.alive = False
=======
    raise Exception('Cannot find %s' % dll_name)
>>>>>>> 97e1701a
<|MERGE_RESOLUTION|>--- conflicted
+++ resolved
@@ -240,7 +240,6 @@
     except Exception:
         pass
 
-<<<<<<< HEAD
     raise Exception('Cannot find %s' % dll_name)
 
 class Process(object):
@@ -263,7 +262,4 @@
     def close(self):
         for i in self.windows:
             i.destroy()
-        self.alive = False
-=======
-    raise Exception('Cannot find %s' % dll_name)
->>>>>>> 97e1701a
+        self.alive = False
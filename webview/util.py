"""
(C) 2014-2019 Roman Sirokov and contributors
Licensed under BSD license

http://github.com/r0x0r/pywebview/
"""
from __future__ import annotations

import inspect
import json
import logging
import os
import re
import sys
import traceback
from collections import UserDict
from glob import glob
from http.cookies import SimpleCookie
from platform import architecture
from threading import Thread
from typing import TYPE_CHECKING, Any, Callable
from uuid import uuid4

import webview

from webview.dom import _dnd_state
from webview.errors import WebViewException
import urllib.parse

if TYPE_CHECKING:
    from webview.window import Window

_TOKEN = uuid4().hex

DEFAULT_HTML = """
    <!doctype html>
    <html>
        <head>
            <meta name="viewport" content="width=device-width, initial-scale=1, maximum-scale=1.0, user-scalable=0">
        </head>
        <body></body>
    </html>
"""

logger = logging.getLogger('pywebview')


class ImmutableDict(UserDict):
    """"
    A dictionary that does not allow adding new keys or deleting existing ones.
    Only existing keys can be modified.
    """

    def __init__(self, initial_data=None, **kwargs):
        self.data = {}
        if initial_data:
            self.data.update(initial_data)
        if kwargs:
            self.data.update(kwargs)

    def __setitem__(self, key, value):
        if key not in self.data:
            raise KeyError(f"Cannot add new key '{key}'. Only existing keys can be modified.")
        super().__setitem__(key, value)

    def __delitem__(self, key):
        raise KeyError('Deleting keys is not allowed.')


def is_app(url: str | callable | None) -> bool:
    """Returns true if 'url' is a WSGI or ASGI app."""
    return callable(url)


def is_local_url(url: str | callable | None) -> bool:
    return not ((is_app(url)) or (
            (not url) or (url.startswith('http://')) or (url.startswith('https://')) or url.startswith('file://')))


def needs_server(urls: list[str]) -> bool:
    return bool([url for url in urls if (is_app(url) or is_local_url(url))])


def get_app_root() -> str:
    """
    Gets the file root of the application.
    """

    if hasattr(sys, '_MEIPASS'):  # Pyinstaller
        return sys._MEIPASS

    if os.getenv('RESOURCEPATH'): # py2app
        return os.getenv('RESOURCEPATH')

    if getattr(sys, 'frozen', False):  # cx_freeze
        return os.path.dirname(sys.executable)

    if 'pytest' in sys.modules and os.getenv('PYWEBVIEW_TEST'):
        return os.path.join(os.path.dirname(__file__), '..', 'tests')

    if hasattr(sys, 'getandroidapilevel'):
        return os.getenv('ANDROID_APP_PATH')

    return os.path.dirname(os.path.realpath(sys.argv[0]))


def abspath(path: str) -> str:
    """
    Make path absolute, using the application root
    """
    path = os.fspath(path)
    if not os.path.isabs(path):
        path = os.path.join(get_app_root(), path)
    return os.path.normpath(path)


def base_uri(relative_path: str = '') -> str:
    """Get absolute path to resource, works for dev and for PyInstaller"""
    base_path = get_app_root()
    if not os.path.exists(base_path):
        raise ValueError(f'Path {base_path} does not exist')

    return f'file://{os.path.join(base_path, relative_path)}'


def create_cookie(input_: dict[Any, Any] | str) -> SimpleCookie[str]:
    if isinstance(input_, dict):
        cookie = SimpleCookie()
        name = input_['name']
        cookie[name] = input_['value']
        cookie[name]['path'] = input_['path']
        cookie[name]['domain'] = input_['domain']
        cookie[name]['expires'] = input_['expires']
        cookie[name]['secure'] = input_['secure']
        cookie[name]['httponly'] = input_['httponly']

        if sys.version_info.major >= 3 and sys.version_info.minor >= 8:
            cookie[name]['samesite'] = input_.get('samesite')

        return cookie

    if isinstance(input_, str):
        return SimpleCookie(input_)

    raise WebViewException('Unknown input to create_cookie')


def parse_file_type(file_type: str) -> tuple[str, str]:
    """
    :param file_type: file type string 'description (*.file_extension1;*.file_extension2)' as required by file filter in create_file_dialog
    :return: (description, file extensions) tuple
    """
    valid_file_filter = r'^([\w ]+)\((\*(?:\.(?:\w+|\*))*(?:;\*\.\w+)*)\)$'
    match = re.search(valid_file_filter, file_type)

    if match:
        return match.group(1).rstrip(), match.group(2)
    raise ValueError(f'{file_type} is not a valid file filter')


def inject_pywebview(platform: str, window: Window) -> str:
    """"
    Generates and injects a global window.pywebview object. The object contains exposed API functions
    as well as utility functions required by pywebview. The function fires before_load event before
    injecting the object and loaded event after the object is injected.
    """
    exposed_objects = []

    def get_args(func: object):
        params = list(inspect.getfullargspec(func).args)
        return params

    def get_functions(obj: object, base_name: str = '', functions: dict[str, object] = None):
        obj_id = id(obj)
        if obj_id in exposed_objects:
            return functions
        else:
            exposed_objects.append(obj_id)

        if functions is None:
            functions = {}

        for name in dir(obj):
            try:
                full_name = f"{base_name}.{name}" if base_name else name
                target_obj = getattr(obj, name)

                if name.startswith('_') or getattr(target_obj, '_serializable', True) == False:
                    continue

                attr = getattr(obj, name)
                if inspect.ismethod(attr):
                    functions[full_name] = get_args(attr)[1:]
                # If the attribute is a class or a non-callable object, make a recursive call
                elif inspect.isclass(attr) or (isinstance(attr, object) and not callable(attr) and hasattr(attr, "__module__")):
                    get_functions(attr, full_name, functions)
            except Exception as e:
                logger.error(f'Error while processing {full_name}: {e}')
                continue

        return functions

    def generate_func():
        functions = get_functions(window._js_api)

        if len(window._functions) > 0:
            expose_functions = {name: get_args(f) for name, f in window._functions.items()}
        else:
            expose_functions = {}

        functions.update(expose_functions)

        return [{'func': name, 'params': params} for name, params in functions.items()]

    def generate_js_object():
        window.run_js(js_code)
        window.events._pywebviewready.set()
        logger.debug('_pywebviewready event fired')

        try:
            with window._expose_lock:
                func_list = generate_func()
                window.run_js(finish_script % {
                    'functions': json.dumps(func_list)
                })
                window.events.loaded.set()
                logger.debug('loaded event fired')
        except Exception as e:
            logger.exception(e)
            window.events.loaded.set()

    window.events.before_load.set()
    logger.debug('before_load event fired. injecting pywebview object')
    js_code, finish_script = load_js_files(window, platform)
    thread = Thread(target=generate_js_object)
    thread.start()


def inject_state(window: Window):
    """ Inject state after page is loaded"""

    json_string = json.dumps(window.state)

def js_bridge_call(window: Window, func_name: str, param: Any, value_id: str) -> None:
    """
    Calls a function from the JS API and executes it in Python. The function is executed in a separate
    thread to prevent blocking the UI thread. The result is then passed back to the JS API.
    """
    def _call():
        try:
            result = func(*func_params)
            result = json.dumps(result).replace('\\', '\\\\').replace("'", "\\'")
            retval = f"{{value: \'{result}\'}}"
        except Exception as e:
            logger.error(traceback.format_exc())
            error = {'message': str(e), 'name': type(e).__name__, 'stack': traceback.format_exc()}
            result = json.dumps(error).replace('\\', '\\\\').replace("'", "\\'")
            retval = f"{{isError: true, value: \'{result}\'}}"

        window.evaluate_js(f'window.pywebview._returnValuesCallbacks["{func_name}"]["{value_id}"]({retval})')

    def get_nested_attribute(obj: object, attr_str: str):
        attributes = attr_str.split('.')
        for attr in attributes:
            obj = getattr(obj, attr, None)
            if obj is None:
                return None
        return obj

    if func_name == 'pywebviewMoveWindow':
        window.move(*param)
        return

    if func_name == 'pywebviewEventHandler':
        event = param['event']
        node_id = param['nodeId']
        element = window.dom._elements.get(node_id)

        if not element:
            return

        if event['type'] == 'drop':
            files = event['dataTransfer'].get('files', [])
            for file in files:
                path = [item for item in _dnd_state['paths'] if urllib.parse.unquote(item[0]) == file['name']]
                if len(path) == 0:
                    continue

                file['pywebviewFullPath'] = urllib.parse.unquote(path[0][1])
                _dnd_state['paths'].remove(path[0])

        for handler in element._event_handlers.get(event['type'], []):
            thread = Thread(target=handler, args=(event,))
            thread.start()

        return

    if func_name == 'pywebviewAsyncCallback':
        value = json.loads(param) if param is not None else None

        if callable(window._callbacks[value_id]):
            window._callbacks[value_id](value)
        else:
            logger.error(
                'Async function executed and callback is not callable. Returned value {0}'.format(
                    value
                )
            )

        del window._callbacks[value_id]
        return

    if func_name == 'pywebviewStateUpdate':
        window.state.__setattr__(param['key'], param['value'], False)
        return

    if func_name == 'pywebviewStateDelete':
        special_key = '__pywebviewHaltUpdate__' + param
        delattr(window.state, special_key)
        return

    func = window._functions.get(func_name) or get_nested_attribute(window._js_api, func_name)

    if func is not None:
        try:
            func_params = param
            thread = Thread(target=_call)
            thread.start()
        except Exception:
            logger.exception(
                'Error occurred while evaluating function %s', func_name)
    else:
        logger.error('Function %s() does not exist', func_name)


def load_js_files(window: Window, platform: str) -> str:
    """
    Load JS files in the order they should be loaded.
    The order is polyfill, api, the rest and finish.js.
    Return the concatenated JS code and the finish script, which must be loaded last and
    separately in order to
    """
    js_dir = get_js_dir()
    logger.debug('Loading JS files from %s', js_dir)
    js_files = glob(os.path.join(js_dir, '**', '*.js'), recursive=True)
    ordered_js_files = sort_js_files(js_files)
    js_code = ''
    finish_script = ''

    for file in ordered_js_files:
        with open(file, 'r') as f:
            name = os.path.splitext(os.path.basename(file))[0]
            content = f.read()
            params = {}

            if name == 'api':
                params = {
                    'token': _TOKEN,
                    'platform': platform,
                    'uid': window.uid,
                    'js_api_endpoint': window.js_api_endpoint
                }
            elif name == 'customize':
                params = {
                    'text_select': str(window.text_select),
                    'drag_selector': webview.settings['DRAG_REGION_SELECTOR'],
                    'zoomable': str(window.zoomable),
                    'draggable': str(window.draggable),
                    'easy_drag': str(platform == 'edgechromium' and window.easy_drag and window.frameless)
<<<<<<< HEAD
=======
                }
            elif name == 'state':
                params = {
                    'state': json.dumps(window.state)
>>>>>>> 69c7e330
                }
            elif name == 'finish':
                finish_script = content
                continue
            elif name == 'polyfill' and platform != 'mshtml':
                continue

            js_code += content % params

    return js_code, finish_script


def get_js_dir() -> str:
    """
    Get the path to the directory with Javascript files.
    """
    path = os.path.join(os.path.dirname(os.path.realpath(__file__)), 'js')

    if os.path.exists(path):
        return path

    # try py2app frozen path. This is hacky, but it works.
    # See https://github.com/r0x0r/pywebview/issues/1565
    if '.zip' in path:
        base_path = path.split('.zip')[0]
        dir = os.path.dirname(base_path)

        for file in os.listdir(dir):
            if file.startswith('python') and os.path.isdir(os.path.join(dir, file)):
                js_path = os.path.join(dir, file, 'webview', 'js')
                if os.path.exists(js_path):
                    return js_path

    raise FileNotFoundError('Cannot find JS directory in %s' % path)


def sort_js_files(js_files: list[str]) -> list[str]:
    """
    Sorts JS files in the order they should be loaded. Polyfill first, then API, then the rest and
    finally finish.js that fires a pywebviewready event.
    """
    LOAD_ORDER = { 'polyfill': 0, 'api': 1, 'state': 2 }

    ordered_js_files = []
    remaining_js_files = []

    for file in js_files:
        basename = os.path.splitext(os.path.basename(file))[0]
        if basename not in LOAD_ORDER:
            ordered_js_files.append(file)
        else:
            remaining_js_files.append((basename, file))

    for basename, file in sorted(remaining_js_files, key=lambda x: LOAD_ORDER[x[0]]):
        ordered_js_files.insert(LOAD_ORDER[basename], file)

    return ordered_js_files


def escape_string(string: str) -> str:
    return (
        string.replace('\\', '\\\\').replace('"', r"\"").replace('\n', r'\n').replace('\r', r'\r')
    )


def escape_quotes(string: str) -> str:
    if isinstance(string, str):
        return string.replace('"', r"\"").replace("'", r"\'")
    else:
        return string


def escape_line_breaks(string: str) -> str:
    return string.replace('\\n', '\\\\n').replace('\\r', '\\\\r')


def inject_base_uri(content: str, base_uri: str) -> str:
    pattern = r'<%s(?:[\s]+[^>]*|)>'
    base_tag = f'<base href="{base_uri}">'

    match = re.search(pattern % 'base', content)

    if match:
        return content

    match = re.search(pattern % 'head', content)
    if match:
        tag = match.group()
        return content.replace(tag, tag + base_tag)

    match = re.search(pattern % 'html', content)
    if match:
        tag = match.group()
        return content.replace(tag, tag + base_tag)

    match = re.search(pattern % 'body', content)
    if match:
        tag = match.group()
        return content.replace(tag, base_tag + tag)

    return base_tag + content


def interop_dll_path(dll_name: str) -> str:
    if dll_name == 'WebBrowserInterop.dll':
        dll_name = (
            'WebBrowserInterop.x64.dll'
            if architecture()[0] == '64bit'
            else 'WebBrowserInterop.x86.dll'
        )

    # Unfrozen path
    dll_path = os.path.join(os.path.dirname(os.path.realpath(__file__)), 'lib', dll_name)
    if os.path.exists(dll_path):
        return dll_path

    dll_path = os.path.join(
        os.path.dirname(os.path.realpath(__file__)), 'lib', 'runtimes', dll_name, 'native'
    )
    if os.path.exists(dll_path):
        return dll_path

    # Frozen path, dll in the same dir as the executable
    dll_path = os.path.join(os.path.dirname(os.path.realpath(sys.argv[0])), dll_name)
    if os.path.exists(dll_path):
        return dll_path

    try:
        # Frozen path packed as onefile
        if hasattr(sys, '_MEIPASS'):  # Pyinstaller
            dll_path = os.path.join(sys._MEIPASS, dll_name)

        elif getattr(sys, 'frozen', False):  # cx_freeze
            dll_path = os.path.join(sys.executable, dll_name)

        if os.path.exists(dll_path):
            return dll_path
    except Exception:
        pass

    raise FileNotFoundError(f'Cannot find {dll_name}')


def environ_append(key: str, *values: str, sep=' ') -> None:
    '''Append values to an environment variable, separated by sep'''
    values = list(values)

    existing = os.environ.get(key, '')
    if existing:
        values = [existing] + values

    os.environ[key] = sep.join(values)


def css_to_camel(css_case_string: str) -> str:
    words = css_case_string.split('-')
    camel_case_string = words[0] + ''.join(word.capitalize() for word in words[1:])
    return camel_case_string


def android_jar_path() -> str:
    return os.path.join(os.path.dirname(os.path.realpath(__file__)), 'lib', 'pywebview-android.jar')


def stringify_headers(headers: dict[str, Any]) -> dict[str, str]:
    return {k: str(v) for k, v in headers.items()}<|MERGE_RESOLUTION|>--- conflicted
+++ resolved
@@ -367,13 +367,10 @@
                     'zoomable': str(window.zoomable),
                     'draggable': str(window.draggable),
                     'easy_drag': str(platform == 'edgechromium' and window.easy_drag and window.frameless)
-<<<<<<< HEAD
-=======
                 }
             elif name == 'state':
                 params = {
                     'state': json.dumps(window.state)
->>>>>>> 69c7e330
                 }
             elif name == 'finish':
                 finish_script = content

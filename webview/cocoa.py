--- conflicted
+++ resolved
@@ -39,19 +39,12 @@
             return Foundation.YES
 
     class WindowDelegate(AppKit.NSObject):
-<<<<<<< HEAD
         def windowShouldClose_(self, window):
             i = BrowserView.get_instance('window', window)
 
             quit = localization["global.quit"]
             cancel = localization["global.cancel"]
             msg = localization["global.quitConfirmation"]
-=======
-        def windowShouldClose_(self, notification):
-            quit = localization['global.quit']
-            cancel = localization['global.cancel']
-            msg = localization['global.quitConfirmation']
->>>>>>> 717fa5f7
 
             if not i.confirm_quit or BrowserView.display_confirmation_dialog(quit, cancel, msg):
                 return Foundation.YES
@@ -180,19 +173,14 @@
         def webView_didFinishLoadForFrame_(self, webview, frame):
             # Add the webview to the window if it's not yet the contentView
             if not webview.window():
-<<<<<<< HEAD
                 i = BrowserView.get_instance('webkit', webview)
                 i.window.setContentView_(webview)
                 i.window.makeFirstResponder_(webview)
-=======
-                BrowserView.instance.window.setContentView_(webview)
-                BrowserView.instance.window.makeFirstResponder_(webview)
-                
+
+                if i.js_bridge:
+                    i._set_js_api()
+
             BrowserView.load_event.set()
-            if BrowserView.instance.js_bridge:
-                BrowserView.instance._set_js_api()
-
->>>>>>> 717fa5f7
 
     class FileFilterChooser(AppKit.NSPopUpButton):
         def initWithFilter_(self, file_filter):
@@ -246,17 +234,12 @@
 
                     return handled
 
-<<<<<<< HEAD
     def __init__(self, uid, title, url, width, height, resizable, fullscreen, min_size,
-                 confirm_quit, background_color, debug, webview_ready):
+                 confirm_quit, background_color, debug, js_api, webview_ready):
         BrowserView.instances[uid] = self
         self.uid = uid
-=======
-    def __init__(self, title, url, width, height, resizable, fullscreen, min_size, background_color, debug, js_api, webview_ready):
-        BrowserView.instance = self
->>>>>>> 717fa5f7
+
         BrowserView.debug = debug
-
         if debug:
             BrowserView._set_debugging()
 
@@ -296,20 +279,12 @@
         self.window.setDelegate_(self._windowDelegate)
         BrowserView.app.setDelegate_(self._appDelegate)
 
-<<<<<<< HEAD
         if url:
+            self.url = url
             self.load_url(url)
-=======
+
         if js_api:
             self.js_bridge = BrowserView.JSBridge.alloc().initWithObject_(js_api)
-
-        self.url = url
-        self.load_url(url)
-
-        # Add the default Cocoa application menu
-        self._add_app_menu()
-        self._add_view_menu()
->>>>>>> 717fa5f7
 
         if fullscreen:
             self.toggle_fullscreen()
@@ -586,12 +561,11 @@
             subprocess.run(command)
 
 
-<<<<<<< HEAD
 def create_window(uid, title, url, width, height, resizable, fullscreen, min_size,
-                  confirm_quit, background_color, debug, webview_ready):
+                  confirm_quit, background_color, debug, js_api, webview_ready):
     def create():
         browser = BrowserView(uid, title, url, width, height, resizable, fullscreen, min_size,
-                              confirm_quit, background_color, debug, webview_ready)
+                              confirm_quit, background_color, debug, js_api, webview_ready)
         browser.show()
         webview_ready.set()
 
@@ -599,15 +573,6 @@
         create()
     else:
         PyObjCTools.AppHelper.callAfter(create)
-=======
-def create_window(title, url, width, height, resizable, fullscreen, min_size,
-                  confirm_quit, background_color, debug, js_api, webview_ready):
-    global _confirm_quit
-    _confirm_quit = confirm_quit
-
-    browser = BrowserView(title, url, width, height, resizable, fullscreen, min_size, background_color, debug, js_api, webview_ready)
-    browser.show()
->>>>>>> 717fa5f7
 
 
 def create_file_dialog(dialog_type, directory, allow_multiple, save_filename, file_types):
@@ -643,11 +608,9 @@
     return BrowserView.instances[uid].get_current_url()
 
 
-<<<<<<< HEAD
 def evaluate_js(script, uid):
     return BrowserView.instances[uid].evaluate_js(script)
-=======
+
 
 def is_running():
-    return BrowserView.app.isRunning()
->>>>>>> 717fa5f7
+    return BrowserView.app.isRunning()
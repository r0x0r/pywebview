--- conflicted
+++ resolved
@@ -51,13 +51,9 @@
                 return Foundation.NO
 
         def windowWillClose_(self, notification):
-<<<<<<< HEAD
-            # Delete the closed instance from the list
+            # Delete the closed instance from the dict
             i = BrowserView.get_instance('window', notification.object())
             del BrowserView.instances[i.uid]
-=======
-            PyObjCTools.AppHelper.callAfter(BrowserView.app.stop_, self)
->>>>>>> c6e54e9d
 
     class BrowserDelegate(AppKit.NSObject):
         def webView_contextMenuItemsForElement_defaultMenuItems_(self, webview, element, defaultMenuItems):
@@ -85,12 +81,8 @@
 
         # Display an open panel for <input type="file"> element
         def webView_runOpenPanelForFileButtonWithResultListener_allowMultipleFiles_(self, webview, listener, allow_multiple):
-<<<<<<< HEAD
             i = list(BrowserView.instances.values())[0]
-            files = i.create_file_dialog(OPEN_DIALOG, '', allow_multiple, '', main_thread=True)
-=======
-            files = BrowserView.instance.create_file_dialog(OPEN_DIALOG, '', allow_multiple, '', [], main_thread=True)
->>>>>>> c6e54e9d
+            files = i.create_file_dialog(OPEN_DIALOG, '', allow_multiple, '', [], main_thread=True)
 
             if files:
                 listener.chooseFilenames_(files)
@@ -217,18 +209,14 @@
 
                     return handled
 
-<<<<<<< HEAD
-    def __init__(self, uid, title, url, width, height, resizable, fullscreen, min_size, confirm_quit, background_color, webview_ready):
+    def __init__(self, uid, title, url, width, height, resizable, fullscreen, min_size,
+                 confirm_quit, background_color, debug, webview_ready):
         BrowserView.instances[uid] = self
         self.uid = uid
-=======
-    def __init__(self, title, url, width, height, resizable, fullscreen, min_size, background_color, debug, webview_ready):
-        BrowserView.instance = self
         BrowserView.debug = debug
 
         if debug:
             BrowserView._set_debugging()
->>>>>>> c6e54e9d
 
         self._file_name = None
         self._file_name_semaphor = threading.Semaphore(0)
@@ -284,11 +272,7 @@
             BrowserView.app.run()
 
     def destroy(self):
-<<<<<<< HEAD
         PyObjCTools.AppHelper.callAfter(self.window.close)
-=======
-        PyObjCTools.AppHelper.callAfter(BrowserView.app.stop_, self)
->>>>>>> c6e54e9d
 
     def toggle_fullscreen(self):
         def toggle():
@@ -534,12 +518,11 @@
             subprocess.run(command)
 
 
-<<<<<<< HEAD
 def create_window(uid, title, url, width, height, resizable, fullscreen, min_size,
-                  confirm_quit, background_color, webview_ready):
+                  confirm_quit, background_color, debug, webview_ready):
     def create():
         browser = BrowserView(uid, title, url, width, height, resizable, fullscreen, min_size,
-                              confirm_quit, background_color, webview_ready)
+                              confirm_quit, background_color, debug, webview_ready)
         browser.show()
         webview_ready.set()
 
@@ -547,19 +530,6 @@
         create()
     else:
         PyObjCTools.AppHelper.callAfter(create)
-
-
-def create_file_dialog(dialog_type, directory, allow_multiple, save_filename):
-    i = list(BrowserView.instances.values())[0]     # arbitary instance
-    return i.create_file_dialog(dialog_type, directory, allow_multiple, save_filename)
-=======
-def create_window(title, url, width, height, resizable, fullscreen, min_size,
-                  confirm_quit, background_color, debug, webview_ready):
-    global _confirm_quit
-    _confirm_quit = confirm_quit
-
-    browser = BrowserView(title, url, width, height, resizable, fullscreen, min_size, background_color, debug, webview_ready)
-    browser.show()
 
 
 def create_file_dialog(dialog_type, directory, allow_multiple, save_filename, file_types):
@@ -571,8 +541,8 @@
         file_extensions = [i.lstrip('*.') for i in extensions.split(';') if i != '*.*']
         file_filter.append([description, file_extensions or None])
 
-    return BrowserView.instance.create_file_dialog(dialog_type, directory, allow_multiple, save_filename, file_filter)
->>>>>>> c6e54e9d
+    i = list(BrowserView.instances.values())[0]     # arbitary instance
+    return i.create_file_dialog(dialog_type, directory, allow_multiple, save_filename, file_filter)
 
 
 def load_url(url, uid):
@@ -595,13 +565,5 @@
     return BrowserView.instances[uid].get_current_url()
 
 
-<<<<<<< HEAD
 def evaluate_js(script, uid):
-    return BrowserView.instances[uid].evaluate_js(script)
-=======
-def evaluate_js(script):
-    return BrowserView.instance.evaluate_js(script)
-
-def is_running():
-    return BrowserView.app.isRunning()
->>>>>>> c6e54e9d
+    return BrowserView.instances[uid].evaluate_js(script)
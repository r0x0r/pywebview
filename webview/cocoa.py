--- conflicted
+++ resolved
@@ -34,32 +34,14 @@
             return Foundation.YES
 
     class WindowDelegate(AppKit.NSObject):
-<<<<<<< HEAD
-        def display_confirmation_dialog(self):
-            AppKit.NSApplication.sharedApplication()
-            AppKit.NSRunningApplication.currentApplication().activateWithOptions_(AppKit.NSApplicationActivateIgnoringOtherApps)
-            alert = AppKit.NSAlert.alloc().init()
-            alert.addButtonWithTitle_(localization["global.quit"])
-            alert.addButtonWithTitle_(localization["global.cancel"])
-            alert.setMessageText_(localization["global.quitConfirmation"])
-            alert.setAlertStyle_(AppKit.NSWarningAlertStyle)
-
-            if alert.runModal() == AppKit.NSAlertFirstButtonReturn:
-                return True
-            else:
-                return False
-
         def windowShouldClose_(self, window):
             i = BrowserView.get_instance('window', window)
-            if not i.confirm_quit or self.display_confirmation_dialog():
-=======
-        def windowShouldClose_(self, notification):
+
             quit = localization["global.quit"]
             cancel = localization["global.cancel"]
             msg = localization["global.quitConfirmation"]
 
-            if not _confirm_quit or BrowserView.display_confirmation_dialog(quit, cancel, msg):
->>>>>>> 9e6cabcc
+            if not i.confirm_quit or BrowserView.display_confirmation_dialog(quit, cancel, msg):
                 return Foundation.YES
             else:
                 return Foundation.NO
@@ -464,7 +446,6 @@
         return AppKit.NSColor.colorWithSRGBRed_green_blue_alpha_(rgb[0], rgb[1], rgb[2], 1.0)
 
     @staticmethod
-<<<<<<< HEAD
     def get_instance(attr, value):
         """
         Return a BrowserView instance by the :value of its given :attribute,
@@ -478,7 +459,8 @@
                 break
 
         return None
-=======
+
+    @staticmethod
     def display_confirmation_dialog(first_button, second_button, message):
         AppKit.NSApplication.sharedApplication()
         AppKit.NSRunningApplication.currentApplication().activateWithOptions_(AppKit.NSApplicationActivateIgnoringOtherApps)
@@ -492,7 +474,6 @@
             return True
         else:
             return False
->>>>>>> 9e6cabcc
 
 
 def create_window(uid, title, url, width, height, resizable, fullscreen, min_size,

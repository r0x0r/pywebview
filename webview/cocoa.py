--- conflicted
+++ resolved
@@ -348,14 +348,7 @@
         pwv_obj = self.webkit.windowScriptObject().valueForKey_('pywebview')
         pwv_obj.setValue_forKey_(self.js_bridge, '_bridge')
 
-<<<<<<< HEAD
-    def create_file_dialog(self, dialog_type, directory, allow_multiple, save_filename, file_extensions, main_thread=False):
-=======
-        #self.evaluate_js(_parse_api_js(self.js_bridge.api))
-        #PyObjCTools.AppHelper.callAfter(create_bridge)
-
     def create_file_dialog(self, dialog_type, directory, allow_multiple, save_filename, file_filter, main_thread=False):
->>>>>>> baf27a8c
         def create_dialog(*args):
             dialog_type = args[0]
 

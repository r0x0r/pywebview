"""
(C) 2014-2016 Roman Sirokov and contributors
Licensed under BSD license

http://github.com/r0x0r/pywebview/
"""
import sys
import subprocess
from threading import Event, Semaphore

import Foundation
import AppKit
import WebKit
import PyObjCTools.AppHelper
from objc import nil, super

from webview.localization import localization
from webview import OPEN_DIALOG, FOLDER_DIALOG, SAVE_DIALOG
from webview import _parse_file_type, _js_bridge_call, _parse_api_js

# This lines allow to load non-HTTPS resources, like a local app as: http://127.0.0.1:5000
bundle = AppKit.NSBundle.mainBundle()
info = bundle.localizedInfoDictionary() or bundle.infoDictionary()
info['NSAppTransportSecurity'] = {'NSAllowsArbitraryLoads': Foundation.YES}


class BrowserView:
    instance = None
    app = AppKit.NSApplication.sharedApplication()
    debug = False
    load_event = Event()

    class AppDelegate(AppKit.NSObject):
        def applicationDidFinishLaunching_(self, notification):
            BrowserView.instance.webview_ready.set()

    class WindowDelegate(AppKit.NSObject):
        def windowShouldClose_(self, notification):
            quit = localization['global.quit']
            cancel = localization['global.cancel']
            msg = localization['global.quitConfirmation']

            if not _confirm_quit or BrowserView.display_confirmation_dialog(quit, cancel, msg):
                return Foundation.YES
            else:
                return Foundation.NO

        def windowWillClose_(self, notification):
            PyObjCTools.AppHelper.callAfter(BrowserView.app.stop_, self)

    class JSBridge(AppKit.NSObject):
        def initWithObject_(self, api_instance):
            super(BrowserView.JSBridge, self).init()
            self.api = api_instance
            return self

        def callFunc_withParam_(self, func_name, param):
            if param is WebKit.WebUndefined.undefined():
                param = None

            _js_bridge_call(self.api, func_name, param)

        def isSelectorExcludedFromWebScript_(self, selector):
            return Foundation.NO if selector == 'callFunc:withParam:' else Foundation.YES

        @classmethod
        def webScriptNameForSelector_(cls, selector):
            return 'call' if selector == 'callFunc:withParam:' else None

    class BrowserDelegate(AppKit.NSObject):
        def webView_contextMenuItemsForElement_defaultMenuItems_(self, webview, element, defaultMenuItems):
            if BrowserView.debug:
                return defaultMenuItems
            else:
                return nil

        # Display a JavaScript alert panel containing the specified message
        def webView_runJavaScriptAlertPanelWithMessage_initiatedByFrame_(self, webview, message, frame):
            AppKit.NSRunningApplication.currentApplication().activateWithOptions_(AppKit.NSApplicationActivateIgnoringOtherApps)
            alert = AppKit.NSAlert.alloc().init()
            alert.setInformativeText_(message)
            alert.runModal()

        # Display a JavaScript confirm panel containing the specified message
        def webView_runJavaScriptConfirmPanelWithMessage_initiatedByFrame_(self, webview, message, frame):
            ok = localization['global.ok']
            cancel = localization['global.cancel']

            if BrowserView.display_confirmation_dialog(ok, cancel, message):
                return Foundation.YES
            else:
                return Foundation.NO

        # Display an open panel for <input type="file"> element
        def webView_runOpenPanelForFileButtonWithResultListener_allowMultipleFiles_(self, webview, listener, allow_multiple):
            files = BrowserView.instance.create_file_dialog(OPEN_DIALOG, '', allow_multiple, '', [], main_thread=True)

            if files:
                listener.chooseFilenames_(files)
            else:
                listener.cancel()

        def webView_printFrameView_(self, webview, frameview):
            """
            This delegate method is invoked when a script or a user wants to print a webpage (e.g. using the Javascript window.print() method)
            :param webview: the webview that sent the message
            :param frameview: the web frame view whose contents to print
            """
            def printView(frameview):
                # check if the view can handle the content without intervention by the delegate
                can_print = frameview.documentViewShouldHandlePrint()

                if can_print:
                    # tell the view to print the content
                    frameview.printDocumentView()
                else:
                    # get an NSPrintOperaion object to print the view
                    info = AppKit.NSPrintInfo.sharedPrintInfo().copy()

                    # default print settings used by Safari
                    info.setHorizontalPagination_(AppKit.NSFitPagination)
                    info.setHorizontallyCentered_(Foundation.NO)
                    info.setVerticallyCentered_(Foundation.NO)

                    imageableBounds = info.imageablePageBounds()
                    paperSize = info.paperSize()
                    if (Foundation.NSWidth(imageableBounds) > paperSize.width):
                        imageableBounds.origin.x = 0
                        imageableBounds.size.width = paperSize.width
                    if (Foundation.NSHeight(imageableBounds) > paperSize.height):
                        imageableBounds.origin.y = 0
                        imageableBounds.size.height = paperSize.height

                    info.setBottomMargin_(Foundation.NSMinY(imageableBounds))
                    info.setTopMargin_(paperSize.height - Foundation.NSMinY(imageableBounds) - Foundation.NSHeight(imageableBounds))
                    info.setLeftMargin_(Foundation.NSMinX(imageableBounds))
                    info.setRightMargin_(paperSize.width - Foundation.NSMinX(imageableBounds) - Foundation.NSWidth(imageableBounds))

                    # show the print panel
                    print_op = frameview.printOperationWithPrintInfo_(info)
                    print_op.runOperation()

            PyObjCTools.AppHelper.callAfter(printView, frameview)

        # WebPolicyDelegate method, invoked when a navigation decision needs to be made
        def webView_decidePolicyForNavigationAction_request_frame_decisionListener_(self, webview, action, request, frame, listener):
            # The event that might have triggered the navigation
            event = AppKit.NSApp.currentEvent()
            action_type = action['WebActionNavigationTypeKey'] 

            """ Disable back navigation on pressing the Delete key: """
            # Check if the requested navigation action is Back/Forward
            if action_type == WebKit.WebNavigationTypeBackForward:
                # Check if the event is a Delete key press (keyCode = 51)
                if event and event.type() == AppKit.NSKeyDown and event.keyCode() == 51:
                    # If so, ignore the request and return
                    listener.ignore()
                    return

            # Normal navigation, allow
            listener.use()

        # Show the webview when it finishes loading
        def webView_didFinishLoadForFrame_(self, webview, frame):
            # Add the webview to the window if it's not yet the contentView
            if not webview.window():
                BrowserView.instance.window.setContentView_(webview)
                BrowserView.instance.window.makeFirstResponder_(webview)

<<<<<<< HEAD
            BrowserView.load_event.set()
            if BrowserView.instance.js_bridge:
                BrowserView.instance._set_js_api()



=======
    class FileFilterChooser(AppKit.NSPopUpButton):
        def initWithFilter_(self, file_filter):
            super(BrowserView.FileFilterChooser, self).init()
            self.filter = file_filter

            self.addItemsWithTitles_([i[0] for i in self.filter])
            self.setAction_('onChange:')
            self.setTarget_(self)
            return self

        def onChange_(self, sender):
            option = sender.indexOfSelectedItem()
            self.window().setAllowedFileTypes_(self.filter[option][1])
>>>>>>> ca42e623

    class WebKitHost(WebKit.WebView):
        def performKeyEquivalent_(self, theEvent):
            """
            Handle common hotkey shortcuts as copy/cut/paste/undo/select all/quit
            :param theEvent:
            :return:
            """

            if theEvent.type() == AppKit.NSKeyDown and theEvent.modifierFlags() & AppKit.NSCommandKeyMask:
                responder = self.window().firstResponder()
                keyCode = theEvent.keyCode()

                if responder != None:
                    handled = False
                    range_ = responder.selectedRange()
                    hasSelectedText = len(range_) > 0

                    if keyCode == 7 and hasSelectedText : #cut
                        responder.cut_(self)
                        handled = True
                    elif keyCode == 8 and hasSelectedText:  #copy
                        responder.copy_(self)
                        handled = True
                    elif keyCode == 9:  # paste
                        responder.paste_(self)
                        handled = True
                    elif keyCode == 0:  # select all
                        responder.selectAll_(self)
                        handled = True
                    elif keyCode == 6:  # undo
                        if responder.undoManager().canUndo():
                            responder.undoManager().undo()
                            handled = True
                    elif keyCode == 12:  # quit
                        BrowserView.app.terminate_(self)

                    return handled

    def __init__(self, title, url, width, height, resizable, fullscreen, min_size, background_color, debug, js_api, webview_ready):
        BrowserView.instance = self
        BrowserView.debug = debug

        if debug:
            BrowserView._set_debugging()

        self.js_bridge = None
        self._file_name = None
        self._file_name_semaphore = Semaphore(0)
        self._current_url_semaphore = Semaphore(0)
        self.webview_ready = webview_ready
        self.is_fullscreen = False

        rect = AppKit.NSMakeRect(100.0, 350.0, width, height)
        window_mask = AppKit.NSTitledWindowMask | AppKit.NSClosableWindowMask | AppKit.NSMiniaturizableWindowMask

        if resizable:
            window_mask = window_mask | AppKit.NSResizableWindowMask

        self.window = AppKit.NSWindow.alloc().\
            initWithContentRect_styleMask_backing_defer_(rect, window_mask, AppKit.NSBackingStoreBuffered, False)
        self.window.setTitle_(title)
        self.window.setBackgroundColor_(BrowserView.nscolor_from_hex(background_color))
        self.window.setMinSize_(AppKit.NSSize(min_size[0], min_size[1]))
        # Set the titlebar color (so that it does not change with the window color)
        self.window.contentView().superview().subviews().lastObject().setBackgroundColor_(AppKit.NSColor.windowBackgroundColor())

        self.webkit = BrowserView.WebKitHost.alloc().initWithFrame_(rect)

        self._browserDelegate = BrowserView.BrowserDelegate.alloc().init()
        self._windowDelegate = BrowserView.WindowDelegate.alloc().init()
        self._appDelegate = BrowserView.AppDelegate.alloc().init()
        self.webkit.setUIDelegate_(self._browserDelegate)
        self.webkit.setFrameLoadDelegate_(self._browserDelegate)
        self.webkit.setPolicyDelegate_(self._browserDelegate)
        self.window.setDelegate_(self._windowDelegate)
        BrowserView.app.setDelegate_(self._appDelegate)

        if js_api:
            self.js_bridge = BrowserView.JSBridge.alloc().initWithObject_(js_api)

        self.url = url
        self.load_url(url)

        # Add the default Cocoa application menu
        self._add_app_menu()
        self._add_view_menu()

        if fullscreen:
            self.toggle_fullscreen()

    def show(self):
        self.window.display()
        self.window.orderFrontRegardless()
        BrowserView.app.activateIgnoringOtherApps_(Foundation.YES)
        BrowserView.app.run()

    def destroy(self):
        PyObjCTools.AppHelper.callAfter(BrowserView.app.stop_, self)

    def toggle_fullscreen(self):
        def toggle():
            if self.is_fullscreen:
                window_behaviour = 1 << 2  # NSWindowCollectionBehaviorManaged
            else:
                window_behaviour = 1 << 7  # NSWindowCollectionBehaviorFullScreenPrimary

            self.window.setCollectionBehavior_(window_behaviour)
            self.window.toggleFullScreen_(None)

        PyObjCTools.AppHelper.callAfter(toggle)
        self.is_fullscreen = not self.is_fullscreen

    def get_current_url(self):
        def get():
            self._current_url = self.webkit.mainFrameURL()
            self._current_url_semaphore.release()

        PyObjCTools.AppHelper.callAfter(get)

        self._current_url_semaphore.acquire()
        return self._current_url

    def load_url(self, url):
        def load(url):
            page_url = Foundation.NSURL.URLWithString_(url)
            req = Foundation.NSURLRequest.requestWithURL_(page_url)
            self.webkit.mainFrame().loadRequest_(req)

        BrowserView.load_event.clear()
        self.url = url
        PyObjCTools.AppHelper.callAfter(load, url)

    def load_html(self, content, base_uri):
        def load(content, url):
            url = Foundation.NSURL.URLWithString_(url)
            self.webkit.mainFrame().loadHTMLString_baseURL_(content, url)

        BrowserView.load_event.clear()
        PyObjCTools.AppHelper.callAfter(load, content, base_uri)

    def evaluate_js(self, script):
        def evaluate(script):
            JSResult.result = self.webkit.windowScriptObject().evaluateWebScript_(script)
            JSResult.result_semaphore.release()

        class JSResult:
            result = None
            result_semaphore = Semaphore(0)

        BrowserView.load_event.wait()
        PyObjCTools.AppHelper.callAfter(evaluate, script)

        JSResult.result_semaphore.acquire()
        return JSResult.result

    def _set_js_api(self):
        #def create_bridge():
        script = _parse_api_js(self.js_bridge.api)
        self.webkit.windowScriptObject().evaluateWebScript_(script)

        pwv_obj = self.webkit.windowScriptObject().valueForKey_('pywebview')
        pwv_obj.setValue_forKey_(self.js_bridge, '_bridge')

        #self.evaluate_js(_parse_api_js(self.js_bridge.api))
        #PyObjCTools.AppHelper.callAfter(create_bridge)

    def create_file_dialog(self, dialog_type, directory, allow_multiple, save_filename, file_filter, main_thread=False):
        def create_dialog(*args):
            dialog_type = args[0]

            if dialog_type == SAVE_DIALOG:
                save_filename = args[2]

                save_dlg = AppKit.NSSavePanel.savePanel()
                save_dlg.setTitle_(localization["global.saveFile"])

                if directory:  # set initial directory
                    save_dlg.setDirectoryURL_(Foundation.NSURL.fileURLWithPath_(directory))

                if save_filename:  # set file name
                    save_dlg.setNameFieldStringValue_(save_filename)

                if save_dlg.runModal() == AppKit.NSFileHandlingPanelOKButton:
                    file = save_dlg.filenames()
                    self._file_name = tuple(file)
                else:
                    self._file_name = None
            else:
                allow_multiple = args[1]

                open_dlg = AppKit.NSOpenPanel.openPanel()

                # Enable the selection of files in the dialog.
                open_dlg.setCanChooseFiles_(dialog_type != FOLDER_DIALOG)

                # Enable the selection of directories in the dialog.
                open_dlg.setCanChooseDirectories_(dialog_type == FOLDER_DIALOG)

                # Enable / disable multiple selection
                open_dlg.setAllowsMultipleSelection_(allow_multiple)

                # Set allowed file extensions
                if file_filter:
                    open_dlg.setAllowedFileTypes_(file_filter[0][1])

                    # Add a menu to choose between multiple file filters
                    if len(file_filter) > 1:
                        filter_chooser = BrowserView.FileFilterChooser.alloc().initWithFilter_(file_filter)
                        open_dlg.setAccessoryView_(filter_chooser)
                        open_dlg.setAccessoryViewDisclosed_(True)

                if directory:  # set initial directory
                    open_dlg.setDirectoryURL_(Foundation.NSURL.fileURLWithPath_(directory))

                if open_dlg.runModal() == AppKit.NSFileHandlingPanelOKButton:
                    files = open_dlg.filenames()
                    self._file_name = tuple(files)
                else:
                    self._file_name = None

            if not main_thread:
                self._file_name_semaphore.release()

        if main_thread:
            create_dialog(dialog_type, allow_multiple, save_filename)
        else:
            PyObjCTools.AppHelper.callAfter(create_dialog, dialog_type, allow_multiple, save_filename)
            self._file_name_semaphore.acquire()

        return self._file_name

    def _add_app_menu(self):
        """
        Create a default Cocoa menu that shows 'Services', 'Hide',
        'Hide Others', 'Show All', and 'Quit'. Will append the application name
        to some menu items if it's available.
        """
        # Set the main menu for the application
        mainMenu = AppKit.NSMenu.alloc().init()
        self.app.setMainMenu_(mainMenu)

        # Create an application menu and make it a submenu of the main menu
        mainAppMenuItem = AppKit.NSMenuItem.alloc().init()
        mainMenu.addItem_(mainAppMenuItem)
        appMenu = AppKit.NSMenu.alloc().init()
        mainAppMenuItem.setSubmenu_(appMenu)

        appMenu.addItemWithTitle_action_keyEquivalent_(self._append_app_name(localization["cocoa.menu.about"]), "orderFrontStandardAboutPanel:", "")

        appMenu.addItem_(AppKit.NSMenuItem.separatorItem())

        # Set the 'Services' menu for the app and create an app menu item
        appServicesMenu = AppKit.NSMenu.alloc().init()
        self.app.setServicesMenu_(appServicesMenu)
        servicesMenuItem = appMenu.addItemWithTitle_action_keyEquivalent_(localization["cocoa.menu.services"], nil, "")
        servicesMenuItem.setSubmenu_(appServicesMenu)

        appMenu.addItem_(AppKit.NSMenuItem.separatorItem())

        # Append the 'Hide', 'Hide Others', and 'Show All' menu items
        appMenu.addItemWithTitle_action_keyEquivalent_(self._append_app_name(localization["cocoa.menu.hide"]), "hide:", "h")
        hideOthersMenuItem = appMenu.addItemWithTitle_action_keyEquivalent_(localization["cocoa.menu.hideOthers"], "hideOtherApplications:", "h")
        hideOthersMenuItem.setKeyEquivalentModifierMask_(AppKit.NSAlternateKeyMask | AppKit.NSCommandKeyMask)
        appMenu.addItemWithTitle_action_keyEquivalent_(localization["cocoa.menu.showAll"], "unhideAllApplications:", "")

        appMenu.addItem_(AppKit.NSMenuItem.separatorItem())

        # Append a 'Quit' menu item
        appMenu.addItemWithTitle_action_keyEquivalent_(self._append_app_name(localization["cocoa.menu.quit"]), "terminate:", "q")

    def _add_view_menu(self):
        """
        Create a default View menu that shows 'Enter Full Screen'.
        """
        mainMenu = self.app.mainMenu()

        # Create an View menu and make it a submenu of the main menu
        viewMenu = AppKit.NSMenu.alloc().init()
        viewMenu.setTitle_(localization["cocoa.menu.view"])
        viewMenuItem = AppKit.NSMenuItem.alloc().init()
        viewMenuItem.setSubmenu_(viewMenu)
        mainMenu.addItem_(viewMenuItem)

        # TODO: localization of the Enter fullscreen string has no effect
        fullScreenMenuItem = viewMenu.addItemWithTitle_action_keyEquivalent_(localization["cocoa.menu.fullscreen"], "toggleFullScreen:", "f")
        fullScreenMenuItem.setKeyEquivalentModifierMask_(AppKit.NSControlKeyMask | AppKit.NSCommandKeyMask)

    def _append_app_name(self, val):
        """
        Append the application name to a string if it's available. If not, the
        string is returned unchanged.

        :param str val: The string to append to
        :return: String with app name appended, or unchanged string
        :rtype: str
        """
        if "CFBundleName" in info:
            val += " {}".format(info["CFBundleName"])
        return val

    @staticmethod
    def nscolor_from_hex(hex_string):
        """
        Convert given hex color to NSColor.

        :hex_string: Hex code of the color as #RGB or #RRGGBB
        """

        hex_string = hex_string[1:]     # Remove leading hash
        if len(hex_string) == 3:
            hex_string = ''.join([c*2 for c in hex_string]) # 3-digit to 6-digit

        hex_int = int(hex_string, 16)
        rgb = (
            (hex_int >> 16) & 0xff,     # Red byte
            (hex_int >> 8) & 0xff,      # Blue byte
            (hex_int) & 0xff            # Green byte
        )
        rgb = [i / 255.0 for i in rgb]      # Normalize to range(0.0, 1.0)

        return AppKit.NSColor.colorWithSRGBRed_green_blue_alpha_(rgb[0], rgb[1], rgb[2], 1.0)

    @staticmethod
    def display_confirmation_dialog(first_button, second_button, message):
        AppKit.NSApplication.sharedApplication()
        AppKit.NSRunningApplication.currentApplication().activateWithOptions_(AppKit.NSApplicationActivateIgnoringOtherApps)
        alert = AppKit.NSAlert.alloc().init()
        alert.addButtonWithTitle_(first_button)
        alert.addButtonWithTitle_(second_button)
        alert.setMessageText_(message)
        alert.setAlertStyle_(AppKit.NSWarningAlertStyle)

        if alert.runModal() == AppKit.NSAlertFirstButtonReturn:
            return True
        else:
            return False

    @staticmethod
    def _set_debugging():
        command = ['defaults', 'write', 'org.python.python', 'WebKitDeveloperExtras', '-bool', 'true']
        if sys.version < '3':
            subprocess.call(command)
        else:
            subprocess.run(command)


def create_window(title, url, width, height, resizable, fullscreen, min_size,
                  confirm_quit, background_color, debug, js_api, webview_ready):
    global _confirm_quit
    _confirm_quit = confirm_quit

    browser = BrowserView(title, url, width, height, resizable, fullscreen, min_size, background_color, debug, js_api, webview_ready)
    browser.show()


def create_file_dialog(dialog_type, directory, allow_multiple, save_filename, file_types):
    file_filter = []

    # Parse file_types to obtain allowed file extensions
    for s in file_types:
        description, extensions = _parse_file_type(s)
        file_extensions = [i.lstrip('*.') for i in extensions.split(';') if i != '*.*']
        file_filter.append([description, file_extensions or None])

    return BrowserView.instance.create_file_dialog(dialog_type, directory, allow_multiple, save_filename, file_filter)


def load_url(url):
    BrowserView.instance.load_url(url)


def load_html(content, base_uri):
    BrowserView.instance.load_html(content, base_uri)


def destroy_window():
    BrowserView.instance.destroy()


def toggle_fullscreen():
    BrowserView.instance.toggle_fullscreen()


def get_current_url():
    return BrowserView.instance.get_current_url()


def evaluate_js(script):
    return BrowserView.instance.evaluate_js(script)


def is_running():
    return BrowserView.app.isRunning()<|MERGE_RESOLUTION|>--- conflicted
+++ resolved
@@ -166,15 +166,12 @@
             if not webview.window():
                 BrowserView.instance.window.setContentView_(webview)
                 BrowserView.instance.window.makeFirstResponder_(webview)
-
-<<<<<<< HEAD
+                
             BrowserView.load_event.set()
             if BrowserView.instance.js_bridge:
                 BrowserView.instance._set_js_api()
 
 
-
-=======
     class FileFilterChooser(AppKit.NSPopUpButton):
         def initWithFilter_(self, file_filter):
             super(BrowserView.FileFilterChooser, self).init()
@@ -188,7 +185,6 @@
         def onChange_(self, sender):
             option = sender.indexOfSelectedItem()
             self.window().setAllowedFileTypes_(self.filter[option][1])
->>>>>>> ca42e623
 
     class WebKitHost(WebKit.WebView):
         def performKeyEquivalent_(self, theEvent):

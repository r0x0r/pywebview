import json
import logging
import os
import webbrowser
from threading import Semaphore, Thread, main_thread
from typing import Any
from uuid import uuid1

from webview import (FOLDER_DIALOG, OPEN_DIALOG, SAVE_DIALOG, _settings, settings,
                     parse_file_type, windows)
from webview.dom import _dnd_state
from webview.js.css import disable_text_select
from webview.menu import Menu, MenuAction, MenuSeparator
from webview.screen import Screen
from webview.util import DEFAULT_HTML, create_cookie, js_bridge_call, inject_pywebview
from webview.window import FixPoint, Window

logger = logging.getLogger('pywebview')
os.environ['EGL_LOG_LEVEL'] = 'fatal'

import gi

gi.require_version('Gtk', '3.0')
gi.require_version('Gdk', '3.0')
<<<<<<< HEAD
gi.require_version('WebKit2', '4.1')
gi.require_version('Soup', '3.0')
=======

try:
    gi.require_version('WebKit2', '4.1')
    gi.require_version('Soup', '3.0')
except ValueError:
    logger.debug('WebKit2 4.1 not found. Using 4.0.')
    gi.require_version('WebKit2', '4.1')
    gi.require_version('Soup', '3.0')
>>>>>>> ac64e1a8

from gi.repository import Gdk, Gio
from gi.repository import GLib as glib
from gi.repository import Gtk as gtk
from gi.repository import Soup
from gi.repository import WebKit2 as webkit

renderer = 'gtkwebkit2'
webkit_ver = webkit.get_major_version(), webkit.get_minor_version(), webkit.get_micro_version()

_app = None
_app_actions = {}  # action_label: function


class BrowserView:
    instances = {}

    class JSBridge:
        def __init__(self, window: Window) -> None:
            self.window = window
            self.uid = uuid1().hex[:8]

        def call(self, func_name: str, param: Any, value_id: str):
            if param == 'undefined':
                param = None
            return js_bridge_call(self.window, func_name, param, value_id)

    def __init__(self, window: Window) -> None:
        # Note: _app won't be None because BrowserView() is called after _app is made in `create_window`
        global _app

        BrowserView.instances[window.uid] = self
        self.uid = window.uid
        self.pywebview_window = window

        self.is_fullscreen = False
        self.js_results = {}

        self.window = gtk.ApplicationWindow(title=window.title, application=_app)

        self.shown = window.events.shown
        self.loaded = window.events.loaded

        self.localization = window.localization

        self._last_width = window.initial_width
        self._last_height = window.initial_height

        if window.screen:
            self.screen = window.screen.frame
        else:
            self.screen = Gdk.Screen.get_default().get_monitor_geometry(0)

        if window.resizable:
            self.window.set_size_request(window.min_size[0], window.min_size[1])
            self.window.resize(window.initial_width, window.initial_height)
        else:
            self.window.set_size_request(window.initial_width, window.initial_height)

        if window.maximized:
            self.window.maximize()
        elif window.minimized:
            self.window.iconify()

        if window.initial_x is not None and window.initial_y is not None:
            self.move(window.initial_x, window.initial_y)
        else:
            window_width, window_height = self.window.get_size()
            x = (self.screen.width - window_width) // 2
            y = (self.screen.height - window_height) // 2
            self.move(x, y)

        self.window.set_resizable(window.resizable)
        self.window.set_accept_focus(window.focus)

        # Set window background color
        style_provider = gtk.CssProvider()
        style_provider.load_from_data(
            'GtkWindow {{ background-color: {}; }}'.format(window.background_color).encode()
        )
        gtk.StyleContext.add_provider_for_screen(
            Gdk.Screen.get_default(), style_provider, gtk.STYLE_PROVIDER_PRIORITY_APPLICATION
        )

        scrolled_window = gtk.ScrolledWindow()
        self.window.add(scrolled_window)

        self.window.connect('delete-event', self.close_window)

        self.window.connect('window-state-event', self.on_window_state_change)
        self.window.connect('size-allocate', self.on_window_resize)
        self.window.connect('configure-event', self.on_window_configure)

        self.js_bridge = BrowserView.JSBridge(window)
        self.text_select = window.text_select

        storage_path = _settings['storage_path'] or os.path.join(os.path.expanduser('~'), '.pywebview')

        if not os.path.exists(storage_path):
            os.makedirs(storage_path)

        web_context = webkit.WebContext.get_default()
        self.cookie_manager = web_context.get_cookie_manager()

        if not _settings['private_mode']:
            self.cookie_manager.set_persistent_storage(
                os.path.join(storage_path, 'cookies'), webkit.CookiePersistentStorage.SQLITE
            )

        self.manager = webkit.UserContentManager()
        self.manager.register_script_message_handler('jsBridge')
        self.manager.connect('script-message-received', self.on_js_bridge_call)

        self.webview = webkit.WebView().new_with_user_content_manager(self.manager)
        self.webview.connect('notify::visible', self.on_webview_ready)
        self.webview.connect('load_changed', self.on_load_finish)
        self.webview.connect('decide-policy', self.on_navigation)
        self.webview.connect('drag-data-received', self.on_drag_data)

        if settings['ALLOW_DOWNLOADS']:
            web_context.connect('download-started', self.on_download_started)

        webkit_settings = self.webview.get_settings().props
        user_agent = settings.get('user_agent') or _settings['user_agent']
        if user_agent:
            webkit_settings.user_agent = user_agent

        webkit_settings.enable_media_stream = True
        webkit_settings.enable_mediasource = True
        webkit_settings.enable_webaudio = True
        webkit_settings.enable_webgl = True
        webkit_settings.javascript_can_access_clipboard = True
        webkit_settings.allow_file_access_from_file_urls = True

        if window.frameless:
            self.window.set_decorated(False)
            if window.easy_drag:
                self.move_progress = False
                self.webview.connect('button-release-event', self.on_mouse_release)
                self.webview.connect('button-press-event', self.on_mouse_press)
                self.window.connect('motion-notify-event', self.on_mouse_move)

        if window.on_top:
            self.window.set_keep_above(True)

        self.transparent = window.transparent
        if window.transparent:
            configure_transparency(self.window)
            configure_transparency(self.webview)
            wvbg = self.webview.get_background_color()
            wvbg.alpha = 0.0
            self.webview.set_background_color(wvbg)

        if _settings['debug']:
            webkit_settings.enable_developer_extras = True

            if settings['OPEN_DEVTOOLS_IN_DEBUG']:
                self.webview.get_inspector().show()
        else:
            self.webview.connect('context-menu', lambda a, b, c, d: True)  # Disable context menu

        if _settings['private_mode']:
            webkit_settings.enable_html5_database = False
            webkit_settings.enable_html5_local_storage = False

        self.webview.set_opacity(0.0)
        scrolled_window.add(self.webview)

        if window.real_url is not None:
            self.webview.load_uri(window.real_url)
        elif window.html:
            self.webview.load_html(window.html, '')
        else:
            self.webview.load_html(DEFAULT_HTML, '')

        if window.fullscreen:
            self.toggle_fullscreen()

    def close_window(self, *data):
        should_cancel = self.pywebview_window.events.closing.set()

        if should_cancel:
            return True

        if self.pywebview_window.confirm_close:
            dialog = gtk.MessageDialog(
                parent=self.window,
                flags=gtk.DialogFlags.MODAL & gtk.DialogFlags.DESTROY_WITH_PARENT,
                type=gtk.MessageType.QUESTION,
                buttons=gtk.ButtonsType.OK_CANCEL,
                message_format=self.localization['global.quitConfirmation'],
            )
            result = dialog.run()
            dialog.destroy()
            if result == gtk.ResponseType.CANCEL:
                return True

        for res in self.js_results.values():
            res['semaphore'].release()

        self.window.destroy()
        del BrowserView.instances[self.uid]

        if self.pywebview_window in windows:
            windows.remove(self.pywebview_window)

        self.pywebview_window.events.closed.set()

        return False

    def on_drag_data(self, widget, drag_context, x, y, data, info, time):
        if _dnd_state['num_listeners'] > 0 and data.get_text():
            files = [
                (os.path.basename(value), value.replace('file://', ''))
                for value
                in data.get_text().split('\n')
                if value.startswith('file://')
            ]
            _dnd_state['paths'] += files

        return False

    def on_window_state_change(self, window, window_state):
        if window_state.changed_mask == Gdk.WindowState.ICONIFIED:
            if (
                Gdk.WindowState.ICONIFIED & window_state.new_window_state
                == Gdk.WindowState.ICONIFIED
            ):
                self.pywebview_window.events.minimized.set()
            else:
                self.pywebview_window.events.restored.set()

        elif window_state.changed_mask == Gdk.WindowState.MAXIMIZED:
            if (
                Gdk.WindowState.MAXIMIZED & window_state.new_window_state
                == Gdk.WindowState.MAXIMIZED
            ):
                self.pywebview_window.events.maximized.set()
            else:
                self.pywebview_window.events.restored.set()

    def on_js_bridge_call(self, manager, message):
        body = json.loads(message.get_js_value().to_string())
        js_bridge_call(self.pywebview_window, body['funcName'], body['params'], body['id'])

    def on_window_resize(self, window, allocation):
        if allocation.width != self._last_width or allocation.height != self._last_height:
            self._last_width = allocation.width
            self._last_height = allocation.height
            self.pywebview_window.events.resized.set(allocation.width, allocation.height)

    def on_window_configure(self, window, event):
        self.pywebview_window.events.moved.set(event.x, event.y)

    def on_webview_ready(self, arg1, arg2):
        # in webkit2 notify:visible fires after the window was closed and BrowserView object destroyed.
        # for a lack of better solution we check that BrowserView has 'webview_ready' attribute
        if 'shown' in dir(self):
            self.shown.set()

    def on_load_finish(self, webview, status):
        # Show the webview if it's not already visible
        if not webview.props.opacity:
            glib.idle_add(webview.set_opacity, 1.0)

        if status == webkit.LoadEvent.FINISHED:
            if not self.text_select:
                webview.run_javascript(disable_text_select)
            self._set_js_api()

    def on_download_started(self, session, download):
        download.connect('decide-destination', self.on_download_decide_destination)

    def on_download_decide_destination(self, download, suggested_filename):
        destination = self.create_file_dialog(
            SAVE_DIALOG,
            glib.get_user_special_dir(glib.UserDirectory.DIRECTORY_DOWNLOAD),
            False,
            suggested_filename,
            (),
        )

        if destination:
            destination_uri = glib.filename_to_uri(destination[0])
            download.set_destination(destination_uri)
        else:
            download.cancel()

    def on_navigation(self, webview, decision, decision_type):
        if type(decision) == webkit.NavigationPolicyDecision:
            uri = decision.get_navigation_action().get_request().get_uri()

            if decision.get_frame_name() == '_blank':

                if settings['OPEN_EXTERNAL_LINKS_IN_BROWSER']:
                    webbrowser.open(uri, 2, True)
                    decision.ignore()
                else:
                    self.load_url(uri)
        elif type(decision) == webkit.ResponsePolicyDecision:
            if not decision.is_mime_type_supported():
                self._download_filename = decision.get_response().get_suggested_filename()
                decision.download()
            else:
                decision.use()

    def on_mouse_release(self, sender, event):
        self.move_progress = False

    def on_mouse_press(self, _, event):
        self.point_diff = [
            x - y for x, y in zip(self.window.get_position(), [event.x_root, event.y_root])
        ]
        self.move_progress = True

    def on_mouse_move(self, _, event):
        if self.move_progress:
            point = [x + y for x, y in zip((event.x_root, event.y_root), self.point_diff)]
            self.window.move(point[0], point[1])

    def show(self):
        self.window.show_all()

        if gtk.main_level() == 0:
            if self.pywebview_window.hidden:
                self.window.hide()
        else:
            glib.idle_add(self.window.show_all)

    def hide(self):
        glib.idle_add(self.window.hide)

    def destroy(self):
        self.window.emit('delete-event', Gdk.Event())

    def set_title(self, title):
        self.window.set_title(title)

    def toggle_fullscreen(self):
        if self.is_fullscreen:
            self.window.unfullscreen()
        else:
            self.window.fullscreen()

        self.is_fullscreen = not self.is_fullscreen

    def resize(self, width, height, fix_point):
        if fix_point & FixPoint.NORTH and fix_point & FixPoint.WEST:
            self.window.set_gravity(Gdk.Gravity.NORTH_WEST)
        elif fix_point & FixPoint.NORTH and fix_point & FixPoint.EAST:
            self.window.set_gravity(Gdk.Gravity.NORTH_EAST)
        elif fix_point & FixPoint.SOUTH and fix_point & FixPoint.EAST:
            self.window.set_gravity(Gdk.Gravity.SOUTH_EAST)
        elif fix_point & FixPoint.SOUTH and fix_point & FixPoint.WEST:
            self.window.set_gravity(Gdk.Gravity.SOUTH_WEST)
        elif fix_point & FixPoint.SOUTH:
            self.window.set_gravity(Gdk.Gravity.SOUTH)
        elif fix_point & FixPoint.NORTH:
            self.window.set_gravity(Gdk.Gravity.NORTH)
        elif fix_point & FixPoint.WEST:
            self.window.set_gravity(Gdk.Gravity.WEST)
        elif fix_point & FixPoint.EAST:
            self.window.set_gravity(Gdk.Gravity.EAST)

        self.window.resize(width, height)

    def move(self, x, y):
        self.window.move(self.screen.x+x, self.screen.y+y)

    def minimize(self):
        glib.idle_add(self.window.iconify)

    def restore(self):
        def _restore():
            self.window.deiconify()
            self.window.present()

        glib.idle_add(_restore)

    def create_confirmation_dialog(self, title, message):
        dialog = gtk.MessageDialog(
            parent=self.window,
            flags=gtk.DialogFlags.MODAL & gtk.DialogFlags.DESTROY_WITH_PARENT,
            type=gtk.MessageType.QUESTION,
            text=title,
            message_format=message,
            buttons=gtk.ButtonsType.OK_CANCEL,
        )
        response = dialog.run()
        dialog.destroy()
        if response == gtk.ResponseType.OK:
            return True

        return False

    def create_file_dialog(self, dialog_type, directory, allow_multiple, save_filename, file_types):
        if dialog_type == FOLDER_DIALOG:
            gtk_dialog_type = gtk.FileChooserAction.SELECT_FOLDER
            title = self.localization['linux.openFolder']
            button = gtk.STOCK_OPEN
        elif dialog_type == OPEN_DIALOG:
            gtk_dialog_type = gtk.FileChooserAction.OPEN
            if allow_multiple:
                title = self.localization['linux.openFiles']
            else:
                title = self.localization['linux.openFile']

            button = gtk.STOCK_OPEN
        elif dialog_type == SAVE_DIALOG:
            gtk_dialog_type = gtk.FileChooserAction.SAVE
            title = self.localization['global.saveFile']
            button = gtk.STOCK_SAVE

        dialog = gtk.FileChooserDialog(
            title,
            self.window,
            gtk_dialog_type,
            (gtk.STOCK_CANCEL, gtk.ResponseType.CANCEL, button, gtk.ResponseType.OK),
        )

        dialog.set_select_multiple(allow_multiple)
        dialog.set_current_folder(directory)
        self._add_file_filters(dialog, file_types)

        if dialog_type == SAVE_DIALOG:
            dialog.set_current_name(save_filename)

        response = dialog.run()

        if response == gtk.ResponseType.OK:
            if dialog_type == SAVE_DIALOG:
                file_name = (dialog.get_filename(),)
            else:
                file_name = dialog.get_filenames()
        else:
            file_name = None

        dialog.destroy()

        return file_name

    def _add_file_filters(self, dialog, file_types):
        for s in file_types:
            description, extensions = parse_file_type(s)

            f = gtk.FileFilter()
            f.set_name(description)
            for e in extensions.split(';'):
                f.add_pattern(e)

            dialog.add_filter(f)

    def get_cookies(self):
        def _get_cookies():
            self.cookie_manager.get_cookies(self.webview.get_uri(), None, callback, None)

        def callback(source, task, data):
            results = source.get_cookies_finish(task)

            for c in results:
                cookie = create_cookie(c.to_set_cookie_header())
                cookies.append(cookie)

            semaphore.release()

        self.loaded.wait()

        cookies = []
        semaphore = Semaphore(0)
        glib.idle_add(_get_cookies)
        semaphore.acquire()

        return cookies

    def get_current_url(self):
        self.loaded.wait()
        uri = self.webview.get_uri()
        return uri if uri != 'about:blank' else None

    def load_url(self, url):
        self.loaded.clear()
        self.webview.load_uri(url)

    def load_html(self, content, base_uri):
        self.loaded.clear()
        self.webview.load_html(content, base_uri)

    def evaluate_js(self, script):
        def _evaluate_js():
            self.webview.run_javascript(script, None, _callback, None)

        def _callback(webview, task, data):
            value = webview.run_javascript_finish(task)
            result = value.get_js_value().to_string() if value else None

            if unique_id in self.js_results:
                self.js_results[unique_id]['result'] = result

            result_semaphore.release()

        unique_id = uuid1().hex
        result_semaphore = Semaphore(0)
        self.js_results[unique_id] = {'semaphore': result_semaphore, 'result': None}

        self.loaded.wait()
        glib.idle_add(_evaluate_js)
        result_semaphore.acquire()

        result = self.js_results[unique_id]['result']
        result = (
            None
            if result == 'undefined' or result == 'null' or result is None
            else result
            if result == ''
            else json.loads(result)
        )

        del self.js_results[unique_id]

        return result

    def _set_js_api(self):
        def create_bridge():
            self.webview.run_javascript(
                inject_pywebview(self.js_bridge.window, 'gtk', uid=self.pywebview_window.uid)
            )
            self.loaded.set()

        glib.idle_add(create_bridge)


def setup_app():
    # MUST be called before create_window and set_app_menu
    global _app
    if _app is None:
        _app = gtk.Application.new(None, 0)


def create_window(window):
    global _app

    def create():
        browser = BrowserView(window)
        browser.show()

    def create_master_callback(app):
        create()

    if window.uid == 'master':
        main_thread().pydev_do_not_trace = True # vs code debugger hang fix
        _app.connect('activate', create_master_callback)
        _app.run()
        _app = None
    else:
        # _app will already have been activated by this point
        glib.idle_add(create)


def set_title(title, uid):
    def _set_title():
        BrowserView.instances[uid].set_title(title)

    glib.idle_add(_set_title)


def destroy_window(uid):
    def _destroy_window():
        BrowserView.instances[uid].close_window()

    glib.idle_add(_destroy_window)


def toggle_fullscreen(uid):
    def _toggle_fullscreen():
        BrowserView.instances[uid].toggle_fullscreen()

    glib.idle_add(_toggle_fullscreen)


def add_tls_cert(certfile):
    web_context = webkit.WebContext.get_default()
    cert = Gio.TlsCertificate.new_from_file(certfile)
    web_context.allow_tls_certificate_for_host(cert, '127.0.0.1')


def set_on_top(uid, top):
    def _set_on_top():
        BrowserView.instances[uid].window.set_keep_above(top)

    glib.idle_add(_set_on_top)


def resize(width, height, uid, fix_point):
    def _resize():
        BrowserView.instances[uid].resize(width, height, fix_point)

    glib.idle_add(_resize)


def move(x, y, uid):
    def _move():
        BrowserView.instances[uid].move(x, y)

    glib.idle_add(_move)


def hide(uid):
    glib.idle_add(BrowserView.instances[uid].hide)


def show(uid):
    glib.idle_add(BrowserView.instances[uid].show)


def minimize(uid):
    glib.idle_add(BrowserView.instances[uid].minimize)


def restore(uid):
    glib.idle_add(BrowserView.instances[uid].restore)


def get_cookies(uid):
    cookies = BrowserView.instances[uid].get_cookies()
    return cookies


def get_current_url(uid):
    def _get_current_url():
        result['url'] = BrowserView.instances[uid].get_current_url()
        semaphore.release()

    result = {}
    semaphore = Semaphore(0)

    glib.idle_add(_get_current_url)
    semaphore.acquire()

    return result['url']


def load_url(url, uid):
    def _load_url():
        BrowserView.instances[uid].load_url(url)

    glib.idle_add(_load_url)


def load_html(content, base_uri, uid):
    def _load_html():
        BrowserView.instances[uid].load_html(content, base_uri)

    glib.idle_add(_load_html)


def create_confirmation_dialog(title, message, uid):
    i = BrowserView.instances[uid]
    result_semaphore = Semaphore(0)
    result = -1

    def _create():
        nonlocal result
        result = i.create_confirmation_dialog(title, message)
        result_semaphore.release()

    glib.idle_add(_create)
    result_semaphore.acquire()

    return result


def set_app_menu(app_menu_list):
    """
    Create a custom menu for the app bar menu (on supported platforms).
    Otherwise, this menu is used across individual windows.

    Args:
        app_menu_list ([webview.menu.Menu])
    """
    global _app_actions

    def action_callback(action, parameter):
        function = _app_actions.get(action.get_name())
        if function is None:
            return
        # Don't run action function on main thread
        Thread(target=function).start()

    def create_submenu(title, line_items, supermenu, action_prepend=''):
        m = Gio.Menu.new()
        current_section = Gio.Menu.new()
        action_prepend = '{}_{}'.format(action_prepend, title)
        for menu_line_item in line_items:
            if isinstance(menu_line_item, MenuSeparator):
                m.append_section(None, current_section)
                current_section = Gio.Menu.new()
            elif isinstance(menu_line_item, MenuAction):
                action_label = '{}_{}'.format(action_prepend, menu_line_item.title).replace(
                    ' ', '_'
                )
                while action_label in _app_actions.keys():
                    action_label += '_'
                _app_actions[action_label] = menu_line_item.function
                new_action = Gio.SimpleAction.new(action_label, None)
                new_action.connect('activate', action_callback)
                _app.add_action(new_action)
                current_section.append(menu_line_item.title, 'app.' + action_label)
            elif isinstance(menu_line_item, Menu):
                create_submenu(
                    menu_line_item.title,
                    menu_line_item.items,
                    current_section,
                    action_prepend=action_prepend,
                )

        m.append_section(None, current_section)

        supermenu.append_submenu(title, m)

    global _app

    menubar = Gio.Menu()

    for app_menu in app_menu_list:
        create_submenu(app_menu.title, app_menu.items, menubar)

    def set_menubar(app):
        app.set_menubar(menubar)

    _app.connect('startup', set_menubar)


def get_active_window():
    active_window = None
    try:
        active_window = _app.get_active_window()
    except:
        return None

    active_window_number = active_window.get_id()

    for uid, browser_view_instance in BrowserView.instances.items():
        if browser_view_instance.window.get_id() == active_window_number:
            return browser_view_instance.pywebview_window

    return None


def create_file_dialog(dialog_type, directory, allow_multiple, save_filename, file_types, uid):
    i = BrowserView.instances[uid]
    file_name_semaphore = Semaphore(0)
    file_names = []

    def _create():
        result = i.create_file_dialog(
            dialog_type, directory, allow_multiple, save_filename, file_types
        )
        if result is None:
            file_names.append(None)
        else:
            file_names.append(tuple(result))

        file_name_semaphore.release()

    glib.idle_add(_create)
    file_name_semaphore.acquire()

    return file_names[0]


def evaluate_js(script, uid):
    return BrowserView.instances[uid].evaluate_js(script)


def get_position(uid):
    def _get_position():
        result['position'] = BrowserView.instances[uid].window.get_position()
        semaphore.release()

    result = {}
    semaphore = Semaphore(0)

    glib.idle_add(_get_position)
    semaphore.acquire()

    return result['position']


def get_size(uid):
    def _get_size():
        result['size'] = BrowserView.instances[uid].window.get_size()
        semaphore.release()

    result = {}
    semaphore = Semaphore(0)

    glib.idle_add(_get_size)
    semaphore.acquire()

    return result['size']


def get_screens():
    screen = Gdk.Screen.get_default()
    n = screen.get_n_monitors()
    geometries = [screen.get_monitor_geometry(i) for i in range(n)]
    screens = [Screen(geom.width, geom.height, geom) for geom in geometries]

    return screens


def configure_transparency(c):
    c.set_visual(c.get_screen().get_rgba_visual())
    c.override_background_color(gtk.StateFlags.ACTIVE, Gdk.RGBA(0, 0, 0, 0))
    c.override_background_color(gtk.StateFlags.BACKDROP, Gdk.RGBA(0, 0, 0, 0))
    c.override_background_color(gtk.StateFlags.DIR_LTR, Gdk.RGBA(0, 0, 0, 0))
    c.override_background_color(gtk.StateFlags.DIR_RTL, Gdk.RGBA(0, 0, 0, 0))
    c.override_background_color(gtk.StateFlags.FOCUSED, Gdk.RGBA(0, 0, 0, 0))
    c.override_background_color(gtk.StateFlags.INCONSISTENT, Gdk.RGBA(0, 0, 0, 0))
    c.override_background_color(gtk.StateFlags.INSENSITIVE, Gdk.RGBA(0, 0, 0, 0))
    c.override_background_color(gtk.StateFlags.NORMAL, Gdk.RGBA(0, 0, 0, 0))
    c.override_background_color(gtk.StateFlags.PRELIGHT, Gdk.RGBA(0, 0, 0, 0))
    c.override_background_color(gtk.StateFlags.SELECTED, Gdk.RGBA(0, 0, 0, 0))
    transparentWindowStyleProvider = gtk.CssProvider()
    transparentWindowStyleProvider.load_from_data(
        b"""
        GtkWindow {
            background-color:rgba(0,0,0,0);
            background-image:none;
        }"""
    )
    c.get_style_context().add_provider(
        transparentWindowStyleProvider, gtk.STYLE_PROVIDER_PRIORITY_APPLICATION
    )<|MERGE_RESOLUTION|>--- conflicted
+++ resolved
@@ -22,10 +22,6 @@
 
 gi.require_version('Gtk', '3.0')
 gi.require_version('Gdk', '3.0')
-<<<<<<< HEAD
-gi.require_version('WebKit2', '4.1')
-gi.require_version('Soup', '3.0')
-=======
 
 try:
     gi.require_version('WebKit2', '4.1')
@@ -34,7 +30,6 @@
     logger.debug('WebKit2 4.1 not found. Using 4.0.')
     gi.require_version('WebKit2', '4.1')
     gi.require_version('Soup', '3.0')
->>>>>>> ac64e1a8
 
 from gi.repository import Gdk, Gio
 from gi.repository import GLib as glib

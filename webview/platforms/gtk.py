"""
(C) 2014-2019 Roman Sirokov and contributors
Licensed under BSD license

http://github.com/r0x0r/pywebview/
"""
import sys
import logging
import json
import webbrowser
try:
    from urllib.parse import unquote
except ImportError:
    from urllib import unquote

from uuid import uuid1
from threading import Event, Semaphore
from webview.localization import localization
from webview import _debug, OPEN_DIALOG, FOLDER_DIALOG, SAVE_DIALOG, parse_file_type, escape_string, windows
from webview.util import parse_api_js, default_html, js_bridge_call
from webview.js.css import disable_text_select

logger = logging.getLogger('pywebview')

import gi
gi.require_version('Gtk', '3.0')
gi.require_version('Gdk', '3.0')
gi.require_version('WebKit2', '4.0')

from gi.repository import Gtk as gtk
from gi.repository import Gdk
from gi.repository import GLib as glib
from gi.repository import WebKit2 as webkit


# version of WebKit2 older than 2.2 does not support returning a result of javascript, so we
# have to resort fetching a result via window title
webkit_ver = webkit.get_major_version(), webkit.get_minor_version(), webkit.get_micro_version()
old_webkit = webkit_ver[0] < 2 or webkit_ver[1] < 22

renderer = 'gtkwebkit2'

class BrowserView:
    instances = {}

    class JSBridge:
        def __init__(self, window):
            self.window = window
            self.uid = uuid1().hex[:8]

        def call(self, func_name, param, value_id):
            if param == 'undefined':
                param = None
            return js_bridge_call(self.window, func_name, param, value_id)

    def __init__(self, window):
        BrowserView.instances[window.uid] = self
        self.uid = window.uid
        self.pywebview_window = window

        self.is_fullscreen = False
        self.js_results = {}

        glib.threads_init()
        self.window = gtk.Window(title=window.title)

        self.shown = window.shown
        self.loaded = window.loaded

        if window.resizable:
            self.window.set_size_request(window.min_size[0], window.min_size[1])
            self.window.resize(window.initial_width, window.initial_height)
        else:
            self.window.set_size_request(window.initial_width, window.initial_height)

        if window.minimized:
            self.window.iconify()

        if window.initial_x is not None and window.initial_y is not None:
            self.move(window.initial_x, window.initial_y)
        else:
            self.window.set_position(gtk.WindowPosition.CENTER)

        if window.minimized:
            self.window.iconify()

        if window.x is not None and window.y is not None:
            self.move(window.x, window.y)
        else:
            self.window.set_position(gtk.WindowPosition.CENTER)

        self.window.set_resizable(window.resizable)

        # Set window background color
        style_provider = gtk.CssProvider()
        style_provider.load_from_data(
            'GtkWindow {{ background-color: {}; }}'.format(window.background_color).encode()
        )
        gtk.StyleContext.add_provider_for_screen(
            Gdk.Screen.get_default(),
            style_provider,
            gtk.STYLE_PROVIDER_PRIORITY_APPLICATION
        )

        scrolled_window = gtk.ScrolledWindow()
        self.window.add(scrolled_window)

        if window.confirm_close:
            self.window.connect('delete-event', self.on_destroy)
        else:
            self.window.connect('delete-event', self.close_window)

        self.js_bridge = BrowserView.JSBridge(window)
        self.text_select = window.text_select

        self.webview = webkit.WebView()
        self.webview.connect('notify::visible', self.on_webview_ready)
        self.webview.connect('load_changed', self.on_load_finish)
        self.webview.connect('notify::title', self.on_title_change)
        self.webview.connect('decide-policy', self.on_navigation)

        if window.frameless:
            self.window.set_decorated(False)
            self.move_progress = False
            self.webview.connect('button-release-event', self.on_mouse_release)
            self.webview.connect('button-press-event', self.on_mouse_press)
            self.window.connect('motion-notify-event', self.on_mouse_move)

        if _debug:
            self.webview.get_settings().props.enable_developer_extras = True
        else:
            self.webview.connect('context-menu', lambda a,b,c,d: True) # Disable context menu

        self.webview.set_opacity(0.0)
        scrolled_window.add(self.webview)

        if window.url is not None:
            self.webview.load_uri(window.url)
        elif window.html:
            self.webview.load_html(window.html, '')
        else:
            self.webview.load_html(default_html, '')

        if window.fullscreen:
            self.toggle_fullscreen()

    def close_window(self, *data):
        for res in self.js_results.values():
            res['semaphore'].release()

        while gtk.events_pending():
            gtk.main_iteration()

        self.window.destroy()
        del BrowserView.instances[self.uid]

        if self.pywebview_window in windows:
            windows.remove(self.pywebview_window)

        self.pywebview_window.closed.set()

        if BrowserView.instances == {}:
            gtk.main_quit()

    def on_destroy(self, widget=None, *data):
        self.pywebview_window.closing.set()
        dialog = gtk.MessageDialog(parent=self.window, flags=gtk.DialogFlags.MODAL & gtk.DialogFlags.DESTROY_WITH_PARENT,
                                          type=gtk.MessageType.QUESTION, buttons=gtk.ButtonsType.OK_CANCEL,
                                          message_format=localization['global.quitConfirmation'])
        result = dialog.run()
        if result == gtk.ResponseType.OK:
            self.close_window()

        dialog.destroy()
        return True

    def on_webview_ready(self, arg1, arg2):
        # in webkit2 notify:visible fires after the window was closed and BrowserView object destroyed.
        # for a lack of better solution we check that BrowserView has 'webview_ready' attribute
        if 'shown' in dir(self):
            self.shown.set()


    def on_load_finish(self, webview, status):
        # Show the webview if it's not already visible
        if not webview.props.opacity:
            glib.idle_add(webview.set_opacity, 1.0)

        if status == webkit.LoadEvent.FINISHED:
            if not self.text_select:
                webview.run_javascript(disable_text_select)
            self._set_js_api()

    def on_title_change(self, webview, title):
        title = webview.get_title()

        try:
            js_data = json.loads(title)

            if 'type' not in js_data:
                return

            elif js_data['type'] == 'eval' and old_webkit:  # return result of evaluate_js
                unique_id = js_data['uid']
                result = js_data['result'] if 'result' in js_data else None

                js = self.js_results[unique_id]
                js['result'] = result
                js['semaphore'].release()

            elif js_data['type'] == 'invoke':  # invoke js api's function
                func_name = js_data['function']
                value_id = js_data['id']
                param = js_data['param'] if 'param' in js_data else None
                return_val = self.js_bridge.call(func_name, param, value_id)

                # Give back the return value to JS as a string
                code = 'pywebview._bridge.return_val = "{0}";'.format(escape_string(str(return_val)))
                webview.run_javascript(code)

        except ValueError: # Python 2
            logger.debug('GTK: JSON decode failed:\n %s' % title)
        except json.JSONDecodeError: # Python 3
            logger.debug('GTK: JSON decode failed:\n %s' % title)

    def on_navigation(self, webview, decision, decision_type):
        if type(decision) == webkit.NavigationPolicyDecision:
            uri = decision.get_request().get_uri()

            if decision.get_frame_name() == '_blank':
                webbrowser.open(uri, 2, True)
                decision.ignore()

    def on_mouse_release(self, sender, event):
        self.move_progress = False

    def on_mouse_press(self, _, event):
        self.point_diff = [x - y for x, y in zip(self.window.get_position(), [event.x_root, event.y_root])]
        self.move_progress = True

    def on_mouse_move(self, _, event):
        if self.move_progress:
            point = [x + y for x, y in zip((event.x_root, event.y_root), self.point_diff)]
            self.window.move(point[0], point[1])

    def show(self):
        self.window.show_all()

        if gtk.main_level() == 0:
            if self.pywebview_window.hidden:
                self.window.hide()
            gtk.main()
        else:
            glib.idle_add(self.window.show_all)

    def hide(self):
        glib.idle_add(self.window.hide)

    def destroy(self):
        self.window.emit('delete-event', Gdk.Event())

    def set_title(self, title):
        self.window.set_title(title)

    def toggle_fullscreen(self):
        if self.is_fullscreen:
            self.window.unfullscreen()
        else:
            self.window.fullscreen()

        self.is_fullscreen = not self.is_fullscreen

    def resize(self, width, height):
        self.window.resize(width, height)

    def move(self, x, y):
        self.window.move(x, y)

    def minimize(self):
        glib.idle_add(self.window.iconify)

    def restore(self):
        def _restore():
            self.window.deiconify()
            self.window.present()

        glib.idle_add(_restore)

    def create_file_dialog(self, dialog_type, directory, allow_multiple, save_filename, file_types):
        if dialog_type == FOLDER_DIALOG:
            gtk_dialog_type = gtk.FileChooserAction.SELECT_FOLDER
            title = localization['linux.openFolder']
            button = gtk.STOCK_OPEN
        elif dialog_type == OPEN_DIALOG:
            gtk_dialog_type = gtk.FileChooserAction.OPEN
            if allow_multiple:
                title = localization['linux.openFiles']
            else:
                title = localization['linux.openFile']

            button = gtk.STOCK_OPEN
        elif dialog_type == SAVE_DIALOG:
            gtk_dialog_type = gtk.FileChooserAction.SAVE
            title = localization['global.saveFile']
            button = gtk.STOCK_SAVE

        dialog = gtk.FileChooserDialog(title, self.window, gtk_dialog_type,
                                       (gtk.STOCK_CANCEL, gtk.ResponseType.CANCEL, button, gtk.ResponseType.OK))

        dialog.set_select_multiple(allow_multiple)
        dialog.set_current_folder(directory)
        self._add_file_filters(dialog, file_types)

        if dialog_type == SAVE_DIALOG:
            dialog.set_current_name(save_filename)

        response = dialog.run()

        if response == gtk.ResponseType.OK:
            file_name = dialog.get_filenames()
        else:
            file_name = None

        dialog.destroy()

        return file_name

    def _add_file_filters(self, dialog, file_types):
        for s in file_types:
            description, extensions = parse_file_type(s)

            f = gtk.FileFilter()
            f.set_name(description)
            for e in extensions.split(';'):
                f.add_pattern(e)

            dialog.add_filter(f)

    def get_current_url(self):
        self.loaded.wait()
        uri = self.webview.get_uri()
        return uri if uri != 'about:blank' else None

    def load_url(self, url):
        self.loaded.clear()
        self.webview.load_uri(url)

    def load_html(self, content, base_uri):
        self.loaded.clear()
        self.webview.load_html(content, base_uri)

    def evaluate_js(self, script):
        def _evaluate_js():
            callback = None if old_webkit else _callback
            self.webview.run_javascript(script, None, callback, None)

        def _callback(webview, task, data):
            value = webview.run_javascript_finish(task)
            if value:
                self.js_results[unique_id]['result'] = value.get_js_value().to_string()
            else:
                self.js_results[unique_id]['result'] = None

            result_semaphore.release()

        unique_id = uuid1().hex
        result_semaphore = Semaphore(0)
        self.js_results[unique_id] = {'semaphore': result_semaphore, 'result': None}

        if old_webkit:
            script = 'document.title = JSON.stringify({{"type": "eval", "uid": "{0}", "result": {1}}})'.format(unique_id, script)

        self.loaded.wait()
        glib.idle_add(_evaluate_js)
        result_semaphore.acquire()

        if not gtk.main_level():
            # Webview has been closed, don't proceed
            return None

        result = self.js_results[unique_id]['result']
        result = None if result == 'undefined' or result == 'null' or result is None else result if result == '' else json.loads(result)

        del self.js_results[unique_id]

        return result

    def _set_js_api(self):
        def create_bridge():
<<<<<<< HEAD
            self.webview.run_javascript(parse_api_js(self.js_bridge.window.js_api, 'gtk'))

            if self.js_bridge.window.js_api:
                # Make the `call` method write the function name and param to the
                # window title.
                # The return value will be passed back to the `return_val` attribute
                # of the bridge by the on_title_change handler.
                code = """
                window.pywebview._bridge.call = function(funcName, param, id) {{
                    document.title = JSON.stringify({{"type": "invoke", "uid": "{0}", "function": funcName, "param": param, "id": id}})
                    return this.return_val;
                }};""".format(self.js_bridge.uid)
                self.webview.run_javascript(code)

=======
            self.webview.run_javascript(parse_api_js(self.js_bridge.window, 'gtk', uid=self.js_bridge.uid))
>>>>>>> 1d62b9b5
            self.loaded.set()

        glib.idle_add(create_bridge)


def create_window(window):
    def create():
        browser = BrowserView(window)
        browser.show()

    if window.uid == 'master':
        create()
    else:
        glib.idle_add(create)


def set_title(title, uid):
    def _set_title():
        BrowserView.instances[uid].set_title(title)
    glib.idle_add(_set_title)


def destroy_window(uid):
    def _destroy_window():
        BrowserView.instances[uid].close_window()
    glib.idle_add(_destroy_window)


def toggle_fullscreen(uid):
    def _toggle_fullscreen():
        BrowserView.instances[uid].toggle_fullscreen()
    glib.idle_add(_toggle_fullscreen)


def resize(width, height, uid):
    def _resize():
        BrowserView.instances[uid].resize(width,height)
    glib.idle_add(_resize)


def move(x, y, uid):
    def _move():
        BrowserView.instances[uid].move(x, y)
    glib.idle_add(_move)


def hide(uid):
    BrowserView.instances[uid].hide()


def show(uid):
    BrowserView.instances[uid].show()


def minimize(uid):
    BrowserView.instances[uid].minimize()


def restore(uid):
    BrowserView.instances[uid].restore()


def get_current_url(uid):
    return BrowserView.instances[uid].get_current_url()


def load_url(url, uid):
    def _load_url():
        BrowserView.instances[uid].load_url(url)
    glib.idle_add(_load_url)


def load_html(content, base_uri, uid):
    def _load_html():
        BrowserView.instances[uid].load_html(content, base_uri)
    glib.idle_add(_load_html)


def create_file_dialog(dialog_type, directory, allow_multiple, save_filename, file_types, uid):
    i = BrowserView.instances[uid]
    file_name_semaphore = Semaphore(0)
    file_names = []

    def _create():
        result = i.create_file_dialog(dialog_type, directory, allow_multiple, save_filename, file_types)
        if result is None:
            file_names.append(None)
        else:
            result = map(unicode, result) if sys.version < '3' else result
            file_names.append(tuple(result))

        file_name_semaphore.release()

    glib.idle_add(_create)
    file_name_semaphore.acquire()

    return file_names[0]


def evaluate_js(script, uid):
    return BrowserView.instances[uid].evaluate_js(script)


def get_position(uid):
    return BrowserView.instances[uid].window.get_position()


def get_size(uid):
    return BrowserView.instances[uid].window.get_size()<|MERGE_RESOLUTION|>--- conflicted
+++ resolved
@@ -78,14 +78,6 @@
 
         if window.initial_x is not None and window.initial_y is not None:
             self.move(window.initial_x, window.initial_y)
-        else:
-            self.window.set_position(gtk.WindowPosition.CENTER)
-
-        if window.minimized:
-            self.window.iconify()
-
-        if window.x is not None and window.y is not None:
-            self.move(window.x, window.y)
         else:
             self.window.set_position(gtk.WindowPosition.CENTER)
 
@@ -387,24 +379,7 @@
 
     def _set_js_api(self):
         def create_bridge():
-<<<<<<< HEAD
-            self.webview.run_javascript(parse_api_js(self.js_bridge.window.js_api, 'gtk'))
-
-            if self.js_bridge.window.js_api:
-                # Make the `call` method write the function name and param to the
-                # window title.
-                # The return value will be passed back to the `return_val` attribute
-                # of the bridge by the on_title_change handler.
-                code = """
-                window.pywebview._bridge.call = function(funcName, param, id) {{
-                    document.title = JSON.stringify({{"type": "invoke", "uid": "{0}", "function": funcName, "param": param, "id": id}})
-                    return this.return_val;
-                }};""".format(self.js_bridge.uid)
-                self.webview.run_javascript(code)
-
-=======
             self.webview.run_javascript(parse_api_js(self.js_bridge.window, 'gtk', uid=self.js_bridge.uid))
->>>>>>> 1d62b9b5
             self.loaded.set()
 
         glib.idle_add(create_bridge)

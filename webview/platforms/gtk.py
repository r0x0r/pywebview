"""
(C) 2014-2019 Roman Sirokov and contributors
Licensed under BSD license

http://github.com/r0x0r/pywebview/
"""
import logging
import json
import os
import webbrowser

from uuid import uuid1
from threading import Semaphore, Thread

from webview import _debug, _private_mode, _user_agent, _storage_path, OPEN_DIALOG, FOLDER_DIALOG, SAVE_DIALOG, parse_file_type, windows
<<<<<<< HEAD
from webview.util import parse_api_js, default_html, js_bridge_call
=======
from webview.util import create_cookie, parse_api_js, default_html, js_bridge_call
>>>>>>> 6c403922
from webview.js.css import disable_text_select
from webview.screen import Screen
from webview.window import FixPoint
import webview.http as http
from webview.menu import Menu, MenuAction, MenuSeparator

logger = logging.getLogger('pywebview')

import gi
gi.require_version('Gtk', '3.0')
gi.require_version('Gdk', '3.0')
gi.require_version('WebKit2', '4.0')

from gi.repository import Gtk as gtk
from gi.repository import Gdk
from gi.repository import Gio
from gi.repository import GLib as glib
from gi.repository import Soup
from gi.repository import WebKit2 as webkit


# version of WebKit2 older than 2.2 does not support returning a result of javascript, so we
# have to resort fetching a result via window title
webkit_ver = webkit.get_major_version(), webkit.get_minor_version(), webkit.get_micro_version()
old_webkit = webkit_ver[0] < 2 or webkit_ver[1] < 22

renderer = 'gtkwebkit2'

settings = {}

_app = None
_app_actions = {} # action_label: function

class BrowserView:
    instances = {}

    class JSBridge:
        def __init__(self, window):
            self.window = window
            self.uid = uuid1().hex[:8]

        def call(self, func_name, param, value_id):
            if param == 'undefined':
                param = None
            return js_bridge_call(self.window, func_name, param, value_id)

    def __init__(self, window):
        # Note: _app won't be None because BrowserView() is called after _app is made in `create_window`
        global _app

        BrowserView.instances[window.uid] = self
        self.uid = window.uid
        self.pywebview_window = window

        self.is_fullscreen = False
        self.js_results = {}

        glib.threads_init()
        self.window = gtk.ApplicationWindow(title=window.title, application=_app)

        self.shown = window.events.shown
        self.loaded = window.events.loaded

        self.localization = window.localization

        self._last_width = window.initial_width
        self._last_height = window.initial_height

        if window.resizable:
            self.window.set_size_request(window.min_size[0], window.min_size[1])
            self.window.resize(window.initial_width, window.initial_height)
        else:
            self.window.set_size_request(window.initial_width, window.initial_height)

        if window.minimized:
            self.window.iconify()

        if window.initial_x is not None and window.initial_y is not None:
            self.move(window.initial_x, window.initial_y)
        else:
            self.window.set_position(gtk.WindowPosition.CENTER)

        self.window.set_resizable(window.resizable)

        # Set window background color
        style_provider = gtk.CssProvider()
        style_provider.load_from_data(
            'GtkWindow {{ background-color: {}; }}'.format(window.background_color).encode()
        )
        gtk.StyleContext.add_provider_for_screen(
            Gdk.Screen.get_default(),
            style_provider,
            gtk.STYLE_PROVIDER_PRIORITY_APPLICATION
        )

        scrolled_window = gtk.ScrolledWindow()
        self.window.add(scrolled_window)

        if window.confirm_close:
            self.window.connect('delete-event', self.on_destroy)
        else:
            self.window.connect('delete-event', self.close_window)

        self.window.connect('window-state-event', self.on_window_state_change)
        self.window.connect('size-allocate', self.on_window_resize)
        self.window.connect('configure-event', self.on_window_configure)

        self.js_bridge = BrowserView.JSBridge(window)
        self.text_select = window.text_select

        storage_path = _storage_path or os.path.join(os.path.expanduser('~'), '.pywebview')

        if not os.path.exists(storage_path):
            os.makedirs(storage_path)

<<<<<<< HEAD
        if not _private_mode:
            web_context = webkit.WebContext.get_default()
            cookie_manager = web_context.get_cookie_manager()
            cookie_manager.set_persistent_storage(
                os.path.join(storage_path, 'cookies'),
                webkit.CookiePersistentStorage.SQLITE
            )
            #self.webview = webkit.WebView.new_with_context(web_context)
        #else:
=======
        web_context = webkit.WebContext.get_default()
        self.cookie_manager = web_context.get_cookie_manager()

        if not _private_mode:
            self.cookie_manager.set_persistent_storage(
                os.path.join(storage_path, 'cookies'),
                webkit.CookiePersistentStorage.SQLITE
            )

>>>>>>> 6c403922
        self.webview = webkit.WebView()

        self.webview.connect('notify::visible', self.on_webview_ready)
        self.webview.connect('load_changed', self.on_load_finish)
        self.webview.connect('decide-policy', self.on_navigation)

        http.js_callback = self.on_js_callback

        webkit_settings = self.webview.get_settings().props
        user_agent = settings.get('user_agent') or _user_agent
        if user_agent:
            webkit_settings.user_agent = user_agent

        webkit_settings.enable_media_stream = True
        webkit_settings.enable_mediasource = True
        webkit_settings.enable_webaudio = True
        webkit_settings.enable_webgl = True
        webkit_settings.javascript_can_access_clipboard = True

        if window.frameless:
            self.window.set_decorated(False)
            if window.easy_drag:
                self.move_progress = False
                self.webview.connect('button-release-event', self.on_mouse_release)
                self.webview.connect('button-press-event', self.on_mouse_press)
                self.window.connect('motion-notify-event', self.on_mouse_move)

        if window.on_top:
            self.window.set_keep_above(True)

        self.transparent = window.transparent
        if window.transparent:
            configure_transparency(self.window)
            configure_transparency(self.webview)
            wvbg = self.webview.get_background_color()
            wvbg.alpha = 0.0
            self.webview.set_background_color(wvbg)

        if _debug['mode']:
            webkit_settings.enable_developer_extras = True
            self.webview.get_inspector().show()
        else:
            self.webview.connect('context-menu', lambda a,b,c,d: True) # Disable context menu

        if _private_mode:
            webkit_settings.enable_html5_database = False
            webkit_settings.enable_html5_local_storage = False

        self.webview.set_opacity(0.0)
        scrolled_window.add(self.webview)

        if window.real_url is not None:
            self.webview.load_uri(window.real_url)
        elif window.html:
            self.webview.load_html(window.html, '')
        else:
            self.webview.load_html(default_html, '')

        if window.fullscreen:
            self.toggle_fullscreen()

    def close_window(self, *data):
        should_cancel = self.pywebview_window.events.closing.set()

        if should_cancel:
            return

        for res in self.js_results.values():
            res['semaphore'].release()

        self.window.destroy()
        del BrowserView.instances[self.uid]

        if self.pywebview_window in windows:
            windows.remove(self.pywebview_window)

        self.pywebview_window.events.closed.set()

    def on_destroy(self, widget=None, *data):
        dialog = gtk.MessageDialog(parent=self.window, flags=gtk.DialogFlags.MODAL & gtk.DialogFlags.DESTROY_WITH_PARENT,
                                          type=gtk.MessageType.QUESTION, buttons=gtk.ButtonsType.OK_CANCEL,
                                          message_format=self.localization['global.quitConfirmation'])
        result = dialog.run()
        if result == gtk.ResponseType.OK:
            self.close_window()

        dialog.destroy()
        return True

    def on_window_state_change(self, window, window_state):
        if window_state.changed_mask == Gdk.WindowState.ICONIFIED:

            if Gdk.WindowState.ICONIFIED & window_state.new_window_state == Gdk.WindowState.ICONIFIED:
                self.pywebview_window.events.minimized.set()
            else:
                self.pywebview_window.events.restored.set()

        elif window_state.changed_mask == Gdk.WindowState.MAXIMIZED:

            if Gdk.WindowState.MAXIMIZED & window_state.new_window_state == Gdk.WindowState.MAXIMIZED:
                self.pywebview_window.events.maximized.set()
            else:
                self.pywebview_window.events.restored.set()

    def on_window_resize(self, window, allocation):

        if allocation.width != self._last_width or allocation.height != self._last_height:
            self._last_width = allocation.width
            self._last_height = allocation.height
            self.pywebview_window.events.resized.set(allocation.width, allocation.height)

    def on_window_configure(self, window, event):
        self.pywebview_window.events.moved.set(event.x, event.y)

    def on_webview_ready(self, arg1, arg2):
        # in webkit2 notify:visible fires after the window was closed and BrowserView object destroyed.
        # for a lack of better solution we check that BrowserView has 'webview_ready' attribute
        if 'shown' in dir(self):
            self.shown.set()


    def on_load_finish(self, webview, status):
        # Show the webview if it's not already visible
        if not webview.props.opacity:
            glib.idle_add(webview.set_opacity, 1.0)

        if status == webkit.LoadEvent.FINISHED:
            if not self.text_select:
                webview.run_javascript(disable_text_select)
            self._set_js_api()

    def on_js_callback(self, js_data):
        try:
            if 'type' not in js_data:
                return

            elif js_data['type'] == 'eval' and old_webkit:  # return result of evaluate_js
                unique_id = js_data['uid']
                result = js_data['result'] if 'result' in js_data else None

                js = self.js_results[unique_id]
                js['result'] = result
                js['semaphore'].release()

            elif js_data['type'] == 'invoke':  # invoke js api's function
                func_name = js_data['function']
                value_id = js_data['id']
                param = js_data['param'] if 'param' in js_data else None
                return_val = self.js_bridge.call(func_name, param, value_id)

                # Give back the return value to JS as a string
                # code = 'pywebview._bridge.return_val = "{0}";'.format(escape_string(str(return_val)))
                return return_val

        except json.JSONDecodeError: # Python 3
            return

    def on_navigation(self, webview, decision, decision_type):
        if type(decision) == webkit.NavigationPolicyDecision:
            uri = decision.get_request().get_uri()

            if decision.get_frame_name() == '_blank':
                webbrowser.open(uri, 2, True)
                decision.ignore()

    def on_mouse_release(self, sender, event):
        self.move_progress = False

    def on_mouse_press(self, _, event):
        self.point_diff = [x - y for x, y in zip(self.window.get_position(), [event.x_root, event.y_root])]
        self.move_progress = True

    def on_mouse_move(self, _, event):
        if self.move_progress:
            point = [x + y for x, y in zip((event.x_root, event.y_root), self.point_diff)]
            self.window.move(point[0], point[1])

    def show(self):
        self.window.show_all()

        if gtk.main_level() == 0:
            if self.pywebview_window.hidden:
                self.window.hide()
        else:
            glib.idle_add(self.window.show_all)

    def hide(self):
        glib.idle_add(self.window.hide)

    def destroy(self):
        self.window.emit('delete-event', Gdk.Event())

    def set_title(self, title):
        self.window.set_title(title)

    def toggle_fullscreen(self):
        if self.is_fullscreen:
            self.window.unfullscreen()
        else:
            self.window.fullscreen()

        self.is_fullscreen = not self.is_fullscreen

    def resize(self, width, height, fix_point):
        if fix_point & FixPoint.NORTH and fix_point & FixPoint.WEST:
            self.window.set_gravity(Gdk.Gravity.NORTH_WEST)
        elif fix_point & FixPoint.NORTH and fix_point & FixPoint.EAST:
            self.window.set_gravity(Gdk.Gravity.NORTH_EAST)
        elif fix_point & FixPoint.SOUTH and fix_point & FixPoint.EAST:
            self.window.set_gravity(Gdk.Gravity.SOUTH_EAST)
        elif fix_point & FixPoint.SOUTH and fix_point & FixPoint.WEST:
            self.window.set_gravity(Gdk.Gravity.SOUTH_WEST)
        elif fix_point & FixPoint.SOUTH:
            self.window.set_gravity(Gdk.Gravity.SOUTH)
        elif fix_point & FixPoint.NORTH:
            self.window.set_gravity(Gdk.Gravity.NORTH)
        elif fix_point & FixPoint.WEST:
            self.window.set_gravity(Gdk.Gravity.WEST)
        elif fix_point & FixPoint.EAST:
            self.window.set_gravity(Gdk.Gravity.EAST)

        self.window.resize(width, height)

    def move(self, x, y):
        self.window.move(x, y)

    def minimize(self):
        glib.idle_add(self.window.iconify)

    def restore(self):
        def _restore():
            self.window.deiconify()
            self.window.present()

        glib.idle_add(_restore)

    def create_confirmation_dialog(self, title, message):
        dialog = gtk.MessageDialog(parent=self.window, flags=gtk.DialogFlags.MODAL & gtk.DialogFlags.DESTROY_WITH_PARENT,
                                      type=gtk.MessageType.QUESTION,
                                      text=title,
                                      message_format=message,
                                      buttons=gtk.ButtonsType.OK_CANCEL)
        response = dialog.run()
        dialog.destroy()
        if response == gtk.ResponseType.OK:
            return True

        return False

    def create_file_dialog(self, dialog_type, directory, allow_multiple, save_filename, file_types):
        if dialog_type == FOLDER_DIALOG:
            gtk_dialog_type = gtk.FileChooserAction.SELECT_FOLDER
            title = self.localization['linux.openFolder']
            button = gtk.STOCK_OPEN
        elif dialog_type == OPEN_DIALOG:
            gtk_dialog_type = gtk.FileChooserAction.OPEN
            if allow_multiple:
                title = self.localization['linux.openFiles']
            else:
                title = self.localization['linux.openFile']

            button = gtk.STOCK_OPEN
        elif dialog_type == SAVE_DIALOG:
            gtk_dialog_type = gtk.FileChooserAction.SAVE
            title = self.localization['global.saveFile']
            button = gtk.STOCK_SAVE

        dialog = gtk.FileChooserDialog(title, self.window, gtk_dialog_type,
                                       (gtk.STOCK_CANCEL, gtk.ResponseType.CANCEL, button, gtk.ResponseType.OK))

        dialog.set_select_multiple(allow_multiple)
        dialog.set_current_folder(directory)
        self._add_file_filters(dialog, file_types)

        if dialog_type == SAVE_DIALOG:
            dialog.set_current_name(save_filename)

        response = dialog.run()

        if response == gtk.ResponseType.OK:
            if dialog_type == SAVE_DIALOG:
                file_name = dialog.get_filename()
            else:
                file_name = dialog.get_filenames()
        else:
            file_name = None

        dialog.destroy()

        return file_name

    def _add_file_filters(self, dialog, file_types):
        for s in file_types:
            description, extensions = parse_file_type(s)

            f = gtk.FileFilter()
            f.set_name(description)
            for e in extensions.split(';'):
                f.add_pattern(e)

            dialog.add_filter(f)

    def get_cookies(self):
        def _get_cookies():
            self.cookie_manager.get_cookies(self.webview.get_uri(), None, callback, None)

        def callback(source, task, data):
            results = source.get_cookies_finish(task)

            for c in results:
                cookie = create_cookie(c.to_set_cookie_header())
                cookies.append(cookie)

            semaphore.release()

        self.loaded.wait()

        cookies = []
        semaphore = Semaphore(0)
        glib.idle_add(_get_cookies)
        semaphore.acquire()

        return cookies

    def get_current_url(self):
        self.loaded.wait()
        uri = self.webview.get_uri()
        return uri if uri != 'about:blank' else None

    def load_url(self, url):
        self.loaded.clear()
        self.webview.load_uri(url)

    def load_html(self, content, base_uri):
        self.loaded.clear()
        self.webview.load_html(content, base_uri)

    def evaluate_js(self, script):
        def _evaluate_js():
            callback = None if old_webkit else _callback
            self.webview.run_javascript(script, None, callback, None)

        def _callback(webview, task, data):
            value = webview.run_javascript_finish(task)
            result = value.get_js_value().to_string() if value else None

            if unique_id in self.js_results:
                self.js_results[unique_id]['result'] = result

            result_semaphore.release()

        unique_id = uuid1().hex
        result_semaphore = Semaphore(0)
        self.js_results[unique_id] = {'semaphore': result_semaphore, 'result': None}

        if old_webkit:
            script = """
                fetch("%(js_api_endpoint)s", {
                    body: "JSON.stringify({
                        "type": "eval",
                        "uid": "%(unique_id)s",
                        "result": %(script)s
                    })
                })""" % {
                    'js_api_endpoint': http.js_api_endpoint,
                    'unique_id': unique_id,
                    'script': script
                }

        self.loaded.wait()
        glib.idle_add(_evaluate_js)
        result_semaphore.acquire()

        if not gtk.main_level():
            # Webview has been closed, don't proceed
            return None

        result = self.js_results[unique_id]['result']
        result = None if result == 'undefined' or result == 'null' or result is None else result if result == '' else json.loads(result)

        del self.js_results[unique_id]

        return result

    def _set_js_api(self):
        def create_bridge():
            self.webview.run_javascript(parse_api_js(self.js_bridge.window, 'gtk', uid=self.js_bridge.uid))
            self.loaded.set()

        glib.idle_add(create_bridge)


def setup_app():
    # MUST be called before create_window and set_app_menu
    global _app
    if _app is None:
        _app = gtk.Application.new(None, 0)

def create_window(window):
    global _app

    def create():
        browser = BrowserView(window)
        browser.show()

    def create_master_callback(app):
        create()

    if window.uid == 'master':
        _app.connect('activate', create_master_callback)
        _app.run()
    else:
        # _app will already have been activated by this point
        glib.idle_add(create)


def set_title(title, uid):
    def _set_title():
        BrowserView.instances[uid].set_title(title)
    glib.idle_add(_set_title)


def destroy_window(uid):
    def _destroy_window():
        BrowserView.instances[uid].close_window()
    glib.idle_add(_destroy_window)


def toggle_fullscreen(uid):
    def _toggle_fullscreen():
        BrowserView.instances[uid].toggle_fullscreen()
    glib.idle_add(_toggle_fullscreen)


def set_on_top(uid, top):
    def _set_on_top():
        BrowserView.instances[uid].window.set_keep_above(top)

    glib.idle_add(_set_on_top)


def resize(width, height, uid, fix_point):
    def _resize():
        BrowserView.instances[uid].resize(width, height, fix_point)
    glib.idle_add(_resize)


def move(x, y, uid):
    def _move():
        BrowserView.instances[uid].move(x, y)
    glib.idle_add(_move)


def hide(uid):
    glib.idle_add(BrowserView.instances[uid].hide)


def show(uid):
    glib.idle_add(BrowserView.instances[uid].show)


def minimize(uid):
    glib.idle_add(BrowserView.instances[uid].minimize)


def restore(uid):
    glib.idle_add(BrowserView.instances[uid].restore)


def get_cookies(uid):
    cookies = BrowserView.instances[uid].get_cookies()
    return cookies


def get_current_url(uid):
    def _get_current_url():
        result['url'] = BrowserView.instances[uid].get_current_url()
        semaphore.release()

    result = {}
    semaphore = Semaphore(0)

    glib.idle_add(_get_current_url)
    semaphore.acquire()

    return result['url']


def load_url(url, uid):
    def _load_url():
        BrowserView.instances[uid].load_url(url)
    glib.idle_add(_load_url)


def load_html(content, base_uri, uid):
    def _load_html():
        BrowserView.instances[uid].load_html(content, base_uri)
    glib.idle_add(_load_html)


def create_confirmation_dialog(title, message, uid):
    i = BrowserView.instances[uid]
    result_semaphore = Semaphore(0)
    result = -1

    def _create():
        nonlocal result
        result = i.create_confirmation_dialog(title, message)
        result_semaphore.release()

    glib.idle_add(_create)
    result_semaphore.acquire()

    return result


def set_app_menu(app_menu_list):
    """
    Create a custom menu for the app bar menu (on supported platforms).
    Otherwise, this menu is used across individual windows.

    Args:
        app_menu_list ([webview.menu.Menu])
    """
    global _app_actions
    def action_callback(action, parameter):
        function = _app_actions.get(action.get_name())
        if function is None:
            return
        # Don't run action function on main thread
        Thread(target=function).start()

    def create_submenu(title, line_items, supermenu, action_prepend=''):
        m = Gio.Menu.new()
        current_section = Gio.Menu.new()
        action_prepend = '{}_{}'.format(action_prepend, title)
        for menu_line_item in line_items:
            if isinstance(menu_line_item, MenuSeparator):
                m.append_section(None, current_section)
                current_section = Gio.Menu.new()
            elif isinstance(menu_line_item, MenuAction):
                action_label = '{}_{}'.format(action_prepend, menu_line_item.title).replace(' ', '_')
                while action_label in _app_actions.keys():
                    action_label += '_'
                _app_actions[action_label] = menu_line_item.function
                new_action = Gio.SimpleAction.new(action_label, None)
                new_action.connect('activate', action_callback)
                _app.add_action(new_action)
                current_section.append(menu_line_item.title, 'app.' + action_label)
            elif isinstance(menu_line_item, Menu):
                create_submenu(menu_line_item.title, menu_line_item.items, current_section, action_prepend=action_prepend)

        m.append_section(None, current_section)

        supermenu.append_submenu(title, m)

    global _app

    menubar = Gio.Menu()

    for app_menu in app_menu_list:
        create_submenu(app_menu.title, app_menu.items, menubar)

    def set_menubar(app):
        app.set_menubar(menubar)

    _app.connect('startup', set_menubar)


def get_active_window():
    active_window = None
    try:
        active_window = _app.get_active_window()
    except:
        return None

    active_window_number = active_window.get_id()

    for uid, browser_view_instance in BrowserView.instances.items():
        if browser_view_instance.window.get_id() == active_window_number:
            return browser_view_instance.pywebview_window

    return None


def create_file_dialog(dialog_type, directory, allow_multiple, save_filename, file_types, uid):
    i = BrowserView.instances[uid]
    file_name_semaphore = Semaphore(0)
    file_names = []

    def _create():
        result = i.create_file_dialog(dialog_type, directory, allow_multiple, save_filename, file_types)
        if result is None:
            file_names.append(None)
        else:
            file_names.append(tuple(result))

        file_name_semaphore.release()

    glib.idle_add(_create)
    file_name_semaphore.acquire()

    return file_names[0]


def evaluate_js(script, uid):
    return BrowserView.instances[uid].evaluate_js(script)


def get_position(uid):
    def _get_position():
        result['position'] = BrowserView.instances[uid].window.get_position()
        semaphore.release()

    result = {}
    semaphore = Semaphore(0)

    glib.idle_add(_get_position)
    semaphore.acquire()

    return result['position']


def get_size(uid):
    def _get_size():
        result['size'] = BrowserView.instances[uid].window.get_size()
        semaphore.release()

    result = {}
    semaphore = Semaphore(0)

    glib.idle_add(_get_size)
    semaphore.acquire()

    return result['size']

def get_screens():
    screen = Gdk.Screen.get_default()
    n = screen.get_n_monitors()
    geometries = [screen.get_monitor_geometry(i) for i in range(n)]
    screens = [Screen(geom.width, geom.height) for geom in geometries]

    return screens


def configure_transparency(c):
    c.set_visual(c.get_screen().get_rgba_visual())
    c.override_background_color(gtk.StateFlags.ACTIVE, Gdk.RGBA(0, 0, 0, 0))
    c.override_background_color(gtk.StateFlags.BACKDROP, Gdk.RGBA(0, 0, 0, 0))
    c.override_background_color(gtk.StateFlags.DIR_LTR, Gdk.RGBA(0, 0, 0, 0))
    c.override_background_color(gtk.StateFlags.DIR_RTL, Gdk.RGBA(0, 0, 0, 0))
    c.override_background_color(gtk.StateFlags.FOCUSED, Gdk.RGBA(0, 0, 0, 0))
    c.override_background_color(gtk.StateFlags.INCONSISTENT, Gdk.RGBA(0, 0, 0, 0))
    c.override_background_color(gtk.StateFlags.INSENSITIVE, Gdk.RGBA(0, 0, 0, 0))
    c.override_background_color(gtk.StateFlags.NORMAL, Gdk.RGBA(0, 0, 0, 0))
    c.override_background_color(gtk.StateFlags.PRELIGHT, Gdk.RGBA(0, 0, 0, 0))
    c.override_background_color(gtk.StateFlags.SELECTED, Gdk.RGBA(0, 0, 0, 0))
    transparentWindowStyleProvider = gtk.CssProvider()
    transparentWindowStyleProvider.load_from_data(b"""
        GtkWindow {
            background-color:rgba(0,0,0,0);
            background-image:none;
        }""")
    c.get_style_context().add_provider(transparentWindowStyleProvider, gtk.STYLE_PROVIDER_PRIORITY_APPLICATION)<|MERGE_RESOLUTION|>--- conflicted
+++ resolved
@@ -13,11 +13,7 @@
 from threading import Semaphore, Thread
 
 from webview import _debug, _private_mode, _user_agent, _storage_path, OPEN_DIALOG, FOLDER_DIALOG, SAVE_DIALOG, parse_file_type, windows
-<<<<<<< HEAD
-from webview.util import parse_api_js, default_html, js_bridge_call
-=======
 from webview.util import create_cookie, parse_api_js, default_html, js_bridge_call
->>>>>>> 6c403922
 from webview.js.css import disable_text_select
 from webview.screen import Screen
 from webview.window import FixPoint
@@ -133,17 +129,6 @@
         if not os.path.exists(storage_path):
             os.makedirs(storage_path)
 
-<<<<<<< HEAD
-        if not _private_mode:
-            web_context = webkit.WebContext.get_default()
-            cookie_manager = web_context.get_cookie_manager()
-            cookie_manager.set_persistent_storage(
-                os.path.join(storage_path, 'cookies'),
-                webkit.CookiePersistentStorage.SQLITE
-            )
-            #self.webview = webkit.WebView.new_with_context(web_context)
-        #else:
-=======
         web_context = webkit.WebContext.get_default()
         self.cookie_manager = web_context.get_cookie_manager()
 
@@ -153,7 +138,6 @@
                 webkit.CookiePersistentStorage.SQLITE
             )
 
->>>>>>> 6c403922
         self.webview = webkit.WebView()
 
         self.webview.connect('notify::visible', self.on_webview_ready)

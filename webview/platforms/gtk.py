"""
(C) 2014-2019 Roman Sirokov and contributors
Licensed under BSD license

http://github.com/r0x0r/pywebview/
"""
import logging
import json
import os
import webbrowser

from uuid import uuid1
from threading import Semaphore

from webview import _debug, _private_mode, _user_agent, _storage_path, OPEN_DIALOG, FOLDER_DIALOG, SAVE_DIALOG, parse_file_type, escape_string, windows
from webview.util import parse_api_js, default_html, js_bridge_call
from webview.js.css import disable_text_select
from webview.screen import Screen
from webview.window import FixPoint
<<<<<<< HEAD
import webview.http as http
=======
from webview.menu import Menu, MenuAction, MenuSeparator
>>>>>>> ebeabca3

logger = logging.getLogger('pywebview')

import gi
gi.require_version('Gtk', '3.0')
gi.require_version('Gdk', '3.0')
gi.require_version('WebKit2', '4.0')

from gi.repository import Gtk as gtk
from gi.repository import Gdk
from gi.repository import Gio
from gi.repository import GLib as glib
from gi.repository import WebKit2 as webkit
from gi.repository import Soup


# version of WebKit2 older than 2.2 does not support returning a result of javascript, so we
# have to resort fetching a result via window title
webkit_ver = webkit.get_major_version(), webkit.get_minor_version(), webkit.get_micro_version()
old_webkit = webkit_ver[0] < 2 or webkit_ver[1] < 22

renderer = 'gtkwebkit2'

settings = {}

_app = None
_app_actions = {} # action_label: function

class BrowserView:
    instances = {}

    class JSBridge:
        def __init__(self, window):
            self.window = window
            self.uid = uuid1().hex[:8]

        def call(self, func_name, param, value_id):
            if param == 'undefined':
                param = None
            return js_bridge_call(self.window, func_name, param, value_id)

    def __init__(self, window):
        # Note: _app won't be None because BrowserView() is called after _app is made in `create_window`
        global _app

        BrowserView.instances[window.uid] = self
        self.uid = window.uid
        self.pywebview_window = window

        self.is_fullscreen = False
        self.js_results = {}

        glib.threads_init()
        self.window = gtk.ApplicationWindow(title=window.title, application=_app)

        self.shown = window.events.shown
        self.loaded = window.events.loaded

        self.localization = window.localization

        self._last_width = window.initial_width
        self._last_height = window.initial_height

        if window.resizable:
            self.window.set_size_request(window.min_size[0], window.min_size[1])
            self.window.resize(window.initial_width, window.initial_height)
        else:
            self.window.set_size_request(window.initial_width, window.initial_height)

        if window.minimized:
            self.window.iconify()

        if window.initial_x is not None and window.initial_y is not None:
            self.move(window.initial_x, window.initial_y)
        else:
            self.window.set_position(gtk.WindowPosition.CENTER)

        self.window.set_resizable(window.resizable)

        # Set window background color
        style_provider = gtk.CssProvider()
        style_provider.load_from_data(
            'GtkWindow {{ background-color: {}; }}'.format(window.background_color).encode()
        )
        gtk.StyleContext.add_provider_for_screen(
            Gdk.Screen.get_default(),
            style_provider,
            gtk.STYLE_PROVIDER_PRIORITY_APPLICATION
        )

        scrolled_window = gtk.ScrolledWindow()
        self.window.add(scrolled_window)

        if window.confirm_close:
            self.window.connect('delete-event', self.on_destroy)
        else:
            self.window.connect('delete-event', self.close_window)

        self.window.connect('window-state-event', self.on_window_state_change)
        self.window.connect('size-allocate', self.on_window_resize)

        self.js_bridge = BrowserView.JSBridge(window)
        self.text_select = window.text_select

        storage_path = _storage_path or os.path.join(os.path.expanduser('~'), '.pywebview')

        if not os.path.exists(storage_path):
            os.makedirs(storage_path)

        if not _private_mode:
            web_context = webkit.WebContext.get_default()
            cookie_manager = web_context.get_cookie_manager()
            cookie_manager.set_persistent_storage(
                os.path.join(storage_path, 'cookies'),
                webkit.CookiePersistentStorage.SQLITE
            )
            #self.webview = webkit.WebView.new_with_context(web_context)
        #else:
        self.webview = webkit.WebView()

        self.webview.connect('notify::visible', self.on_webview_ready)
        self.webview.connect('load_changed', self.on_load_finish)
        self.webview.connect('decide-policy', self.on_navigation)

        http.js_callback = self.on_js_callback

        webkit_settings = self.webview.get_settings().props
        user_agent = settings.get('user_agent') or _user_agent
        if user_agent:
            webkit_settings.user_agent = user_agent

        webkit_settings.enable_media_stream = True
        webkit_settings.enable_mediasource = True
        webkit_settings.enable_webaudio = True
        webkit_settings.enable_webgl = True
        webkit_settings.javascript_can_access_clipboard = True

        if window.frameless:
            self.window.set_decorated(False)
            if window.easy_drag:
                self.move_progress = False
                self.webview.connect('button-release-event', self.on_mouse_release)
                self.webview.connect('button-press-event', self.on_mouse_press)
                self.window.connect('motion-notify-event', self.on_mouse_move)

        if window.on_top:
            self.window.set_keep_above(True)

        self.transparent = window.transparent
        if window.transparent:
            configure_transparency(self.window)
            configure_transparency(self.webview)
            wvbg = self.webview.get_background_color()
            wvbg.alpha = 0.0
            self.webview.set_background_color(wvbg)

        if _debug['mode']:
            webkit_settings.enable_developer_extras = True
        else:
            self.webview.connect('context-menu', lambda a,b,c,d: True) # Disable context menu

        if _private_mode:
            webkit_settings.enable_html5_database = False
            webkit_settings.enable_html5_local_storage = False

        self.webview.set_opacity(0.0)
        scrolled_window.add(self.webview)

        if window.real_url is not None:
            self.webview.load_uri(window.real_url)
        elif window.html:
            self.webview.load_html(window.html, '')
        else:
            self.webview.load_html(default_html, '')

        if window.fullscreen:
            self.toggle_fullscreen()

    def close_window(self, *data):
        should_cancel = self.pywebview_window.events.closing.set()

        if should_cancel:
            return

        for res in self.js_results.values():
            res['semaphore'].release()

        self.window.destroy()
        del BrowserView.instances[self.uid]

        if self.pywebview_window in windows:
            windows.remove(self.pywebview_window)

        self.pywebview_window.events.closed.set()

    def on_destroy(self, widget=None, *data):
        dialog = gtk.MessageDialog(parent=self.window, flags=gtk.DialogFlags.MODAL & gtk.DialogFlags.DESTROY_WITH_PARENT,
                                          type=gtk.MessageType.QUESTION, buttons=gtk.ButtonsType.OK_CANCEL,
                                          message_format=self.localization['global.quitConfirmation'])
        result = dialog.run()
        if result == gtk.ResponseType.OK:
            self.close_window()

        dialog.destroy()
        return True

    def on_window_state_change(self, window, window_state):
        if window_state.changed_mask == Gdk.WindowState.ICONIFIED:

            if Gdk.WindowState.ICONIFIED & window_state.new_window_state == Gdk.WindowState.ICONIFIED:
                self.pywebview_window.events.minimized.set()
            else:
                self.pywebview_window.events.restored.set()

        elif window_state.changed_mask == Gdk.WindowState.MAXIMIZED:

            if Gdk.WindowState.MAXIMIZED & window_state.new_window_state == Gdk.WindowState.MAXIMIZED:
                self.pywebview_window.events.maximized.set()
            else:
                self.pywebview_window.events.restored.set()

    def on_window_resize(self, window, allocation):

        if allocation.width != self._last_width or allocation.height != self._last_height:
            self._last_width = allocation.width
            self._last_height = allocation.height
            self.pywebview_window.events.resized.set(allocation.width, allocation.height)

    def on_webview_ready(self, arg1, arg2):
        # in webkit2 notify:visible fires after the window was closed and BrowserView object destroyed.
        # for a lack of better solution we check that BrowserView has 'webview_ready' attribute
        if 'shown' in dir(self):
            self.shown.set()


    def on_load_finish(self, webview, status):
        # Show the webview if it's not already visible
        if not webview.props.opacity:
            glib.idle_add(webview.set_opacity, 1.0)

        if status == webkit.LoadEvent.FINISHED:
            if not self.text_select:
                webview.run_javascript(disable_text_select)
            self._set_js_api()

    def on_js_callback(self, js_data):
        try:
            if 'type' not in js_data:
                return

            elif js_data['type'] == 'eval' and old_webkit:  # return result of evaluate_js
                unique_id = js_data['uid']
                result = js_data['result'] if 'result' in js_data else None

                js = self.js_results[unique_id]
                js['result'] = result
                js['semaphore'].release()

            elif js_data['type'] == 'invoke':  # invoke js api's function
                func_name = js_data['function']
                value_id = js_data['id']
                param = js_data['param'] if 'param' in js_data else None
                return_val = self.js_bridge.call(func_name, param, value_id)

                # Give back the return value to JS as a string
                # code = 'pywebview._bridge.return_val = "{0}";'.format(escape_string(str(return_val)))
                return return_val

        except json.JSONDecodeError: # Python 3
            return

    def on_navigation(self, webview, decision, decision_type):
        if type(decision) == webkit.NavigationPolicyDecision:
            uri = decision.get_request().get_uri()

            if decision.get_frame_name() == '_blank':
                webbrowser.open(uri, 2, True)
                decision.ignore()

    def on_mouse_release(self, sender, event):
        self.move_progress = False

    def on_mouse_press(self, _, event):
        self.point_diff = [x - y for x, y in zip(self.window.get_position(), [event.x_root, event.y_root])]
        self.move_progress = True

    def on_mouse_move(self, _, event):
        if self.move_progress:
            point = [x + y for x, y in zip((event.x_root, event.y_root), self.point_diff)]
            self.window.move(point[0], point[1])

    def show(self):
        self.window.show_all()

        if gtk.main_level() == 0:
            if self.pywebview_window.hidden:
                self.window.hide()
        else:
            glib.idle_add(self.window.show_all)

    def hide(self):
        glib.idle_add(self.window.hide)

    def destroy(self):
        self.window.emit('delete-event', Gdk.Event())

    def set_title(self, title):
        self.window.set_title(title)

    def toggle_fullscreen(self):
        if self.is_fullscreen:
            self.window.unfullscreen()
        else:
            self.window.fullscreen()

        self.is_fullscreen = not self.is_fullscreen

    def resize(self, width, height, fix_point):
        if fix_point & FixPoint.NORTH and fix_point & FixPoint.WEST:
            self.window.set_gravity(Gdk.Gravity.NORTH_WEST)
        elif fix_point & FixPoint.NORTH and fix_point & FixPoint.EAST:
            self.window.set_gravity(Gdk.Gravity.NORTH_EAST)
        elif fix_point & FixPoint.SOUTH and fix_point & FixPoint.EAST:
            self.window.set_gravity(Gdk.Gravity.SOUTH_EAST)
        elif fix_point & FixPoint.SOUTH and fix_point & FixPoint.WEST:
            self.window.set_gravity(Gdk.Gravity.SOUTH_WEST)
        elif fix_point & FixPoint.SOUTH:
            self.window.set_gravity(Gdk.Gravity.SOUTH)
        elif fix_point & FixPoint.NORTH:
            self.window.set_gravity(Gdk.Gravity.NORTH)
        elif fix_point & FixPoint.WEST:
            self.window.set_gravity(Gdk.Gravity.WEST)
        elif fix_point & FixPoint.EAST:
            self.window.set_gravity(Gdk.Gravity.EAST)

        self.window.resize(width, height)

    def move(self, x, y):
        self.window.move(x, y)

    def minimize(self):
        glib.idle_add(self.window.iconify)

    def restore(self):
        def _restore():
            self.window.deiconify()
            self.window.present()

        glib.idle_add(_restore)

    def create_file_dialog(self, dialog_type, directory, allow_multiple, save_filename, file_types):
        if dialog_type == FOLDER_DIALOG:
            gtk_dialog_type = gtk.FileChooserAction.SELECT_FOLDER
            title = self.localization['linux.openFolder']
            button = gtk.STOCK_OPEN
        elif dialog_type == OPEN_DIALOG:
            gtk_dialog_type = gtk.FileChooserAction.OPEN
            if allow_multiple:
                title = self.localization['linux.openFiles']
            else:
                title = self.localization['linux.openFile']

            button = gtk.STOCK_OPEN
        elif dialog_type == SAVE_DIALOG:
            gtk_dialog_type = gtk.FileChooserAction.SAVE
            title = self.localization['global.saveFile']
            button = gtk.STOCK_SAVE

        dialog = gtk.FileChooserDialog(title, self.window, gtk_dialog_type,
                                       (gtk.STOCK_CANCEL, gtk.ResponseType.CANCEL, button, gtk.ResponseType.OK))

        dialog.set_select_multiple(allow_multiple)
        dialog.set_current_folder(directory)
        self._add_file_filters(dialog, file_types)

        if dialog_type == SAVE_DIALOG:
            dialog.set_current_name(save_filename)

        response = dialog.run()

        if response == gtk.ResponseType.OK:
            if dialog_type == SAVE_DIALOG:
                file_name = dialog.get_filename()
            else:
                file_name = dialog.get_filenames()
        else:
            file_name = None

        dialog.destroy()

        return file_name

    def _add_file_filters(self, dialog, file_types):
        for s in file_types:
            description, extensions = parse_file_type(s)

            f = gtk.FileFilter()
            f.set_name(description)
            for e in extensions.split(';'):
                f.add_pattern(e)

            dialog.add_filter(f)

    def get_current_url(self):
        self.loaded.wait()
        uri = self.webview.get_uri()
        return uri if uri != 'about:blank' else None

    def load_url(self, url):
        self.loaded.clear()
        self.webview.load_uri(url)

    def load_html(self, content, base_uri):
        self.loaded.clear()
        self.webview.load_html(content, base_uri)

    def evaluate_js(self, script):
        def _evaluate_js():
            callback = None if old_webkit else _callback
            self.webview.run_javascript(script, None, callback, None)

        def _callback(webview, task, data):
            value = webview.run_javascript_finish(task)
            result = value.get_js_value().to_string() if value else None

            if unique_id in self.js_results:
                self.js_results[unique_id]['result'] = result

            result_semaphore.release()

        unique_id = uuid1().hex
        result_semaphore = Semaphore(0)
        self.js_results[unique_id] = {'semaphore': result_semaphore, 'result': None}

        if old_webkit:
            script = """
                fetch("%(js_api_endpoint)s", {
                    body: "JSON.stringify({
                        "type": "eval",
                        "uid": "%(unique_id)s",
                        "result": %(script)s
                    })
                })""" % {
                    'js_api_endpoint': http.js_api_endpoint,
                    'unique_id': unique_id,
                    'script': script
                }

        self.loaded.wait()
        glib.idle_add(_evaluate_js)
        result_semaphore.acquire()

        if not gtk.main_level():
            # Webview has been closed, don't proceed
            return None

        result = self.js_results[unique_id]['result']
        result = None if result == 'undefined' or result == 'null' or result is None else result if result == '' else json.loads(result)

        del self.js_results[unique_id]

        return result

    def _set_js_api(self):
        def create_bridge():
            self.webview.run_javascript(parse_api_js(self.js_bridge.window, 'gtk', uid=self.js_bridge.uid))
            self.loaded.set()

        glib.idle_add(create_bridge)


def setup_app():
    # MUST be called before create_window and set_app_menu
    global _app
    if _app is None:
        _app = gtk.Application.new(None, 0)

def create_window(window):
    global _app 

    def create():
        browser = BrowserView(window)
        browser.show()

    def create_master_callback(app):
        create()

    if window.uid == 'master':
        _app.connect('activate', create_master_callback)
        _app.run()
    else:
        # _app will already have been activated by this point
        glib.idle_add(create)


def set_title(title, uid):
    def _set_title():
        BrowserView.instances[uid].set_title(title)
    glib.idle_add(_set_title)


def destroy_window(uid):
    def _destroy_window():
        BrowserView.instances[uid].close_window()
    glib.idle_add(_destroy_window)


def toggle_fullscreen(uid):
    def _toggle_fullscreen():
        BrowserView.instances[uid].toggle_fullscreen()
    glib.idle_add(_toggle_fullscreen)


def set_on_top(uid, top):
    def _set_on_top():
        BrowserView.instances[uid].window.set_keep_above(top)

    glib.idle_add(_set_on_top)


def resize(width, height, uid, fix_point):
    def _resize():
        BrowserView.instances[uid].resize(width, height, fix_point)
    glib.idle_add(_resize)


def move(x, y, uid):
    def _move():
        BrowserView.instances[uid].move(x, y)
    glib.idle_add(_move)


def hide(uid):
    glib.idle_add(BrowserView.instances[uid].hide)


def show(uid):
    glib.idle_add(BrowserView.instances[uid].show)


def minimize(uid):
    glib.idle_add(BrowserView.instances[uid].minimize)


def restore(uid):
    glib.idle_add(BrowserView.instances[uid].restore)


def get_current_url(uid):
    def _get_current_url():
        result['url'] = BrowserView.instances[uid].get_current_url()
        semaphore.release()

    result = {}
    semaphore = Semaphore(0)

    glib.idle_add(_get_current_url)
    semaphore.acquire()

    return result['url']


def load_url(url, uid):
    def _load_url():
        BrowserView.instances[uid].load_url(url)
    glib.idle_add(_load_url)


def load_html(content, base_uri, uid):
    def _load_html():
        BrowserView.instances[uid].load_html(content, base_uri)
    glib.idle_add(_load_html)


def set_app_menu(app_menu_list):
    """
    Create a custom menu for the app bar menu (on supported platforms).
    Otherwise, this menu is used across individual windows.

    Args:
        app_menu_list ([webview.menu.Menu])
    """
    global _app_actions
    def action_callback(action, parameter):
        function = _app_actions.get(action.get_name())
        if function is None:
            return
        function()

    def create_submenu(title, line_items, supermenu, action_prepend=''):
        m = Gio.Menu.new()
        current_section = Gio.Menu.new()
        action_prepend = '{}_{}'.format(action_prepend, title)
        for menu_line_item in line_items:
            if isinstance(menu_line_item, MenuSeparator):
                m.append_section(None, current_section)
                current_section = Gio.Menu.new()
            elif isinstance(menu_line_item, MenuAction):
                action_label = '{}_{}'.format(action_prepend, menu_line_item.title).replace(' ', '_')
                while action_label in _app_actions.keys():
                    action_label += '_'
                _app_actions[action_label] = menu_line_item.function
                new_action = Gio.SimpleAction.new(action_label, None)
                new_action.connect('activate', action_callback)
                _app.add_action(new_action)
                current_section.append(menu_line_item.title, 'app.' + action_label)
            elif isinstance(menu_line_item, Menu):
                create_submenu(menu_line_item.title, menu_line_item.items, current_section, action_prepend=action_prepend)

        m.append_section(None, current_section)

        supermenu.append_submenu(title, m)

    global _app

    menubar = Gio.Menu()

    for app_menu in app_menu_list:
        create_submenu(app_menu.title, app_menu.items, menubar)

    def set_menubar(app):
        app.set_menubar(menubar)

    _app.connect('startup', set_menubar)


def get_active_window():
    active_window = None
    try:
        active_window = _app.get_active_window()
    except:
        return None

    active_window_number = active_window.get_id()

    for uid, browser_view_instance in BrowserView.instances.items():
        if browser_view_instance.window.get_id() == active_window_number:
            return browser_view_instance.pywebview_window

    return None


def create_file_dialog(dialog_type, directory, allow_multiple, save_filename, file_types, uid):
    i = BrowserView.instances[uid]
    file_name_semaphore = Semaphore(0)
    file_names = []

    def _create():
        result = i.create_file_dialog(dialog_type, directory, allow_multiple, save_filename, file_types)
        if result is None:
            file_names.append(None)
        else:
            file_names.append(tuple(result))

        file_name_semaphore.release()

    glib.idle_add(_create)
    file_name_semaphore.acquire()

    return file_names[0]


def evaluate_js(script, uid):
    return BrowserView.instances[uid].evaluate_js(script)


def get_position(uid):
    def _get_position():
        result['position'] = BrowserView.instances[uid].window.get_position()
        semaphore.release()

    result = {}
    semaphore = Semaphore(0)

    glib.idle_add(_get_position)
    semaphore.acquire()

    return result['position']


def get_size(uid):
    def _get_size():
        result['size'] = BrowserView.instances[uid].window.get_size()
        semaphore.release()

    result = {}
    semaphore = Semaphore(0)

    glib.idle_add(_get_size)
    semaphore.acquire()

    return result['size']

def get_screens():
    screen = Gdk.Screen.get_default()
    n = screen.get_n_monitors()
    geometries = [screen.get_monitor_geometry(i) for i in range(n)]
    screens = [Screen(geom.width, geom.height) for geom in geometries]

    return screens


def configure_transparency(c):
    c.set_visual(c.get_screen().get_rgba_visual())
    c.override_background_color(gtk.StateFlags.ACTIVE, Gdk.RGBA(0, 0, 0, 0))
    c.override_background_color(gtk.StateFlags.BACKDROP, Gdk.RGBA(0, 0, 0, 0))
    c.override_background_color(gtk.StateFlags.DIR_LTR, Gdk.RGBA(0, 0, 0, 0))
    c.override_background_color(gtk.StateFlags.DIR_RTL, Gdk.RGBA(0, 0, 0, 0))
    c.override_background_color(gtk.StateFlags.FOCUSED, Gdk.RGBA(0, 0, 0, 0))
    c.override_background_color(gtk.StateFlags.INCONSISTENT, Gdk.RGBA(0, 0, 0, 0))
    c.override_background_color(gtk.StateFlags.INSENSITIVE, Gdk.RGBA(0, 0, 0, 0))
    c.override_background_color(gtk.StateFlags.NORMAL, Gdk.RGBA(0, 0, 0, 0))
    c.override_background_color(gtk.StateFlags.PRELIGHT, Gdk.RGBA(0, 0, 0, 0))
    c.override_background_color(gtk.StateFlags.SELECTED, Gdk.RGBA(0, 0, 0, 0))
    transparentWindowStyleProvider = gtk.CssProvider()
    transparentWindowStyleProvider.load_from_data(b"""
        GtkWindow {
            background-color:rgba(0,0,0,0);
            background-image:none;
        }""")
    c.get_style_context().add_provider(transparentWindowStyleProvider, gtk.STYLE_PROVIDER_PRIORITY_APPLICATION)<|MERGE_RESOLUTION|>--- conflicted
+++ resolved
@@ -12,16 +12,13 @@
 from uuid import uuid1
 from threading import Semaphore
 
-from webview import _debug, _private_mode, _user_agent, _storage_path, OPEN_DIALOG, FOLDER_DIALOG, SAVE_DIALOG, parse_file_type, escape_string, windows
+from webview import _debug, _private_mode, _user_agent, _storage_path, OPEN_DIALOG, FOLDER_DIALOG, SAVE_DIALOG, parse_file_type, windows
 from webview.util import parse_api_js, default_html, js_bridge_call
 from webview.js.css import disable_text_select
 from webview.screen import Screen
 from webview.window import FixPoint
-<<<<<<< HEAD
 import webview.http as http
-=======
 from webview.menu import Menu, MenuAction, MenuSeparator
->>>>>>> ebeabca3
 
 logger = logging.getLogger('pywebview')
 
@@ -35,7 +32,6 @@
 from gi.repository import Gio
 from gi.repository import GLib as glib
 from gi.repository import WebKit2 as webkit
-from gi.repository import Soup
 
 
 # version of WebKit2 older than 2.2 does not support returning a result of javascript, so we
@@ -500,7 +496,7 @@
         _app = gtk.Application.new(None, 0)
 
 def create_window(window):
-    global _app 
+    global _app
 
     def create():
         browser = BrowserView(window)

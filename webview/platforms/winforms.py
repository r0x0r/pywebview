# -*- coding: utf-8 -*-

"""
(C) 2014-2019 Roman Sirokov and contributors
Licensed under BSD license
http://github.com/r0x0r/pywebview/
"""

import os
import sys
import logging
from threading import Event
import ctypes
from ctypes import windll
from uuid import uuid4
from platform import machine
import time

<<<<<<< HEAD
from webview import WebViewException, windows, OPEN_DIALOG, FOLDER_DIALOG, SAVE_DIALOG, _debug, _user_agent, _multiprocessing
=======
from webview import windows, OPEN_DIALOG, FOLDER_DIALOG, SAVE_DIALOG
>>>>>>> 439ac927
from webview.guilib import forced_gui_
from webview.util import parse_file_type, inject_base_uri, Process
from webview.js import alert
from webview.localization import localization
from webview.screen import Screen

try:
    import _winreg as winreg  # Python 2
except ImportError:
    import winreg  # Python 3

import clr

clr.AddReference('System.Windows.Forms')
clr.AddReference('System.Collections')
clr.AddReference('System.Threading')

import System.Windows.Forms as WinForms
from System import IntPtr, Int32, Func, Type, Environment, Uri
from System.Threading import Thread, ThreadStart, ApartmentState
from System.Drawing import Size, Point, Icon, Color, ColorTranslator, SizeF

kernel32 = ctypes.WinDLL('kernel32', use_last_error=True)

logger = logging.getLogger('pywebview')

settings = {}

def _is_edge():
    try:
        net_key = winreg.OpenKey(winreg.HKEY_LOCAL_MACHINE, r'SOFTWARE\Microsoft\NET Framework Setup\NDP\v4\Full')
        version, _ = winreg.QueryValueEx(net_key, 'Release')

        windows_key = winreg.OpenKey(winreg.HKEY_LOCAL_MACHINE, r'SOFTWARE\Microsoft\Windows NT\CurrentVersion')
        build, _ = winreg.QueryValueEx(windows_key, 'CurrentBuild')
        build = int(build)

        return version >= 394802 and build >= 17134 # .NET 4.6.2 + Windows 10 1803
    except Exception as e:
        logger.exception(e)
        return False
    finally:
        winreg.CloseKey(net_key)


def _is_chromium():
    def edge_build(key):
        try:
            windows_key = None
            if machine() == 'x86':
                windows_key = winreg.OpenKey(winreg.HKEY_LOCAL_MACHINE,  r'SOFTWARE\Microsoft\EdgeUpdate\Clients\\' + key)
            else:
                windows_key = winreg.OpenKey(winreg.HKEY_LOCAL_MACHINE,  r'SOFTWARE\WOW6432Node\Microsoft\EdgeUpdate\Clients\\' + key)
            build, _ = winreg.QueryValueEx(windows_key, 'pv')
            build = int(build.replace('.', '')[:6])

            return build
        except Exception as e:
            logger.debug(e)
        finally:
            winreg.CloseKey(windows_key)

        return 0

    try:
        net_key = winreg.OpenKey(winreg.HKEY_LOCAL_MACHINE, r'SOFTWARE\Microsoft\NET Framework Setup\NDP\v4\Full')
        version, _ = winreg.QueryValueEx(net_key, 'Release')

        if version < 394802: # .NET 4.6.2
            return False

        build_versions = [
            '{F3017226-FE2A-4295-8BDF-00C3A9A7E4C5}', # runtime
            '{2CD8A007-E189-409D-A2C8-9AF4EF3C72AA}', # beta
            '{0D50BFEC-CD6A-4F9A-964C-C7416E3ACB10}', # dev
            '{65C35B14-6C1D-4122-AC46-7148CC9D6497}' # canary
        ]

        for key in build_versions:
            build = edge_build(key)

            if build >= 860622: # Webview2 86.0.622.0
                return True

    except Exception as e:
        logger.debug(e)
    finally:
        winreg.CloseKey(net_key)

    return False


is_cef = forced_gui_ == 'cef'
is_chromium = not is_cef and _is_chromium() and forced_gui_ not in ['mshtml', 'edgehtml']
is_edge = not is_chromium and _is_edge() and forced_gui_ != 'mshtml'


if is_cef:
    from . import cef as CEF
    IWebBrowserInterop = object

    logger.debug('Using WinForms / CEF')
    renderer = 'cef'
elif is_chromium:
    from . import edgechromium as Chromium
    IWebBrowserInterop = object

    logger.debug('Using WinForms / Chromium')
    renderer = 'edgechromium'
elif is_edge:
    from . import edgehtml as Edge
    IWebBrowserInterop = object

    logger.debug('Using WinForms / EdgeHTML')
    renderer = 'edgehtml'
else:
    from . import mshtml as IE

    logger.debug('Using WinForms / MSHTML')
    renderer = 'mshtml'


class BrowserView:
    instances = {}

    class BrowserForm(WinForms.Form):
        def __init__(self, window):
            self.uid = window.uid
            self.pywebview_window = window
            self.real_url = None
            self.Text = window.title
            self.Size = Size(window.initial_width, window.initial_height)
            self.MinimumSize = Size(window.min_size[0], window.min_size[1])

            if window.transparent: # window transparency is not supported, as webviews are not transparent.
                self.BackColor = Color.LimeGreen
                self.TransparencyKey = Color.LimeGreen
                self.SetStyle(WinForms.ControlStyles.SupportsTransparentBackColor, True)
            else:
                self.BackColor = ColorTranslator.FromHtml(window.background_color)

            if window.initial_x is not None and window.initial_y is not None:
                self.move(window.initial_x, window.initial_y)
            else:
                self.StartPosition = WinForms.FormStartPosition.CenterScreen

            self.AutoScaleDimensions = SizeF(96.0, 96.0)
            self.AutoScaleMode = WinForms.AutoScaleMode.Dpi

            if not window.resizable:
                self.FormBorderStyle = WinForms.FormBorderStyle.FixedSingle
                self.MaximizeBox = False

            if window.minimized:
                self.WindowState = WinForms.FormWindowState.Minimized

            # Application icon
            handle = kernel32.GetModuleHandleW(None)
            icon_handle = windll.shell32.ExtractIconW(handle, sys.executable, 0)

            if icon_handle != 0:
                self.Icon = Icon.FromHandle(IntPtr.op_Explicit(Int32(icon_handle))).Clone()

            windll.user32.DestroyIcon(icon_handle)

            self.closed = window.closed
            self.closing = window.closing
            self.shown = window.shown
            self.loaded = window.loaded
            self.url = window.real_url
            self.text_select = window.text_select
            self.on_top = window.on_top

            self.is_fullscreen = False
            if window.fullscreen:
                self.toggle_fullscreen()

            if window.frameless:
                self.frameless = window.frameless
                self.FormBorderStyle = 0
            if is_cef:
                CEF.create_browser(window, self.Handle.ToInt32(), BrowserView.alert)
            elif is_chromium:
                self.browser = Chromium.EdgeChrome(self, window)
            elif is_edge:
                self.browser = Edge.EdgeHTML(self, window)
            else:
                self.browser = IE.MSHTML(self, window, BrowserView.alert)

            self.Shown += self.on_shown
            self.FormClosed += self.on_close
            self.FormClosing += self.on_closing

            if is_cef:
                self.Resize += self.on_resize

        def on_shown(self, sender, args):
            if not is_cef:
                self.shown.set()

        def on_close(self, sender, args):
            def _shutdown():
                if is_cef:
                    CEF.shutdown()
                WinForms.Application.Exit()

            if is_cef:
                CEF.close_window(self.uid)

            del BrowserView.instances[self.uid]

            # during tests windows is empty for some reason. no idea why.
            if self.pywebview_window in windows:
                windows.remove(self.pywebview_window)

            self.closed.set()

            if len(BrowserView.instances) == 0:
                self.Invoke(Func[Type](_shutdown))

        def on_closing(self, sender, args):
            if self.pywebview_window.confirm_close:
                result = WinForms.MessageBox.Show(localization['global.quitConfirmation'], self.Text,
                                                WinForms.MessageBoxButtons.OKCancel, WinForms.MessageBoxIcon.Asterisk)

                if result == WinForms.DialogResult.Cancel:
                    args.Cancel = True

            if not args.Cancel:
                self.closing.set()

        def on_resize(self, sender, args):
            CEF.resize(self.Width, self.Height, self.uid)

        def evaluate_js(self, script):
            id = uuid4().hex[:8]
            def _evaluate_js():
                self.browser.evaluate_js(script, id) if is_chromium or is_edge else self.browser.evaluate_js(script)

            self.loaded.wait()
            self.Invoke(Func[Type](_evaluate_js))
            self.browser.js_result_semaphore.acquire()

            if is_chromium or is_edge:
                if self.browser.js_results.get(id, None) is None:
                    time.sleep(.1)
                result = self.browser.js_results[id]
                self.browser.js_results.pop(id)
                return result
            return self.browser.js_result

        def load_html(self, content, base_uri):
            def _load_html():
                 self.browser.load_html(content, base_uri)

            self.Invoke(Func[Type](_load_html))

        def load_url(self, url):
            def _load_url():
                self.browser.load_url(url)

            self.Invoke(Func[Type](_load_url))

        def get_current_url(self):
            return self.browser.get_current_url

        def hide(self):
            self.Invoke(Func[Type](self.Hide))

        def show(self):
            self.Invoke(Func[Type](self.Show))

        def toggle_fullscreen(self):
            def _toggle():
                screen = WinForms.Screen.FromControl(self)

                if not self.is_fullscreen:
                    self.old_size = self.Size
                    self.old_state = self.WindowState
                    self.old_style = self.FormBorderStyle
                    self.old_location = self.Location
                    self.FormBorderStyle = 0  # FormBorderStyle.None
                    self.Bounds = WinForms.Screen.PrimaryScreen.Bounds
                    self.WindowState = WinForms.FormWindowState.Maximized
                    self.is_fullscreen = True
                    windll.user32.SetWindowPos(self.Handle.ToInt32(), None, screen.Bounds.X, screen.Bounds.Y,
                                            screen.Bounds.Width, screen.Bounds.Height, 64)
                else:
                    self.Size = self.old_size
                    self.WindowState = self.old_state
                    self.FormBorderStyle = self.old_style
                    self.Location = self.old_location
                    self.is_fullscreen = False

            if self.InvokeRequired:
                self.Invoke(Func[Type](_toggle))
            else:
                _toggle()

        @property
        def on_top(self):
            return self.on_top

        @on_top.setter
        def on_top(self, on_top):
            def _set():
                z_order = -1 if on_top is True else -2
                SWP_NOSIZE = 0x0001  # Retains the current size
                windll.user32.SetWindowPos(self.Handle.ToInt32(), z_order, self.Location.X, self.Location.Y, None, None, SWP_NOSIZE)
            if self.InvokeRequired:
                self.Invoke(Func[Type](_set))
            else:
                _set()

        def resize(self, width, height):
            windll.user32.SetWindowPos(self.Handle.ToInt32(), None, self.Location.X, self.Location.Y,
                width, height, 64)

        def move(self, x, y):
            SWP_NOSIZE = 0x0001  # Retains the current size
            SWP_NOZORDER = 0x0004  # Retains the current Z order
            SWP_SHOWWINDOW = 0x0040  # Displays the window
            windll.user32.SetWindowPos(self.Handle.ToInt32(), None, int(x), int(y), None, None,
                                    SWP_NOSIZE|SWP_NOZORDER|SWP_SHOWWINDOW)

        def minimize(self):
            def _minimize():
                self.WindowState = WinForms.FormWindowState.Minimized

            self.Invoke(Func[Type](_minimize))

        def restore(self):
            def _restore():
                self.WindowState = WinForms.FormWindowState.Normal

            self.Invoke(Func[Type](_restore))



    @staticmethod
    def alert(message):
        WinForms.MessageBox.Show(message)


def _set_ie_mode():
    """
    By default hosted IE control emulates IE7 regardless which version of IE is installed. To fix this, a proper value
    must be set for the executable.
    See http://msdn.microsoft.com/en-us/library/ee330730%28v=vs.85%29.aspx#browser_emulation for details on this
    behaviour.
    """

    try:
        import _winreg as winreg  # Python 2
    except ImportError:
        import winreg  # Python 3

    def get_ie_mode():
        """
        Get the installed version of IE
        :return:
        """
        ie_key = winreg.OpenKey(winreg.HKEY_LOCAL_MACHINE, r"Software\Microsoft\Internet Explorer")
        try:
            version, type = winreg.QueryValueEx(ie_key, "svcVersion")
        except:
            version, type = winreg.QueryValueEx(ie_key, "Version")

        winreg.CloseKey(ie_key)

        if version.startswith("11"):
            value = 0x2AF9
        elif version.startswith("10"):
            value = 0x2711
        elif version.startswith("9"):
            value = 0x270F
        elif version.startswith("8"):
            value = 0x22B8
        else:
            value = 0x2AF9  # Set IE11 as default

        return value

    try:
        browser_emulation = winreg.OpenKey(winreg.HKEY_CURRENT_USER,
                                           r"Software\Microsoft\Internet Explorer\Main\FeatureControl\FEATURE_BROWSER_EMULATION",
                                           0, winreg.KEY_ALL_ACCESS)
    except WindowsError:
        browser_emulation = winreg.CreateKeyEx(winreg.HKEY_CURRENT_USER,
                                               r"Software\Microsoft\Internet Explorer\Main\FeatureControl\FEATURE_BROWSER_EMULATION",
                                               0, winreg.KEY_ALL_ACCESS)

    try:
        dpi_support = winreg.OpenKey(winreg.HKEY_CURRENT_USER,
                                     r"Software\Microsoft\Internet Explorer\Main\FeatureControl\FEATURE_96DPI_PIXEL",
                                     0, winreg.KEY_ALL_ACCESS)
    except WindowsError:
        dpi_support = winreg.CreateKeyEx(winreg.HKEY_CURRENT_USER,
                                               r"Software\Microsoft\Internet Explorer\Main\FeatureControl\FEATURE_96DPI_PIXEL",
                                               0, winreg.KEY_ALL_ACCESS)

    mode = get_ie_mode()
    executable_name = sys.executable.split("\\")[-1]
    winreg.SetValueEx(browser_emulation, executable_name, 0, winreg.REG_DWORD, mode)
    winreg.CloseKey(browser_emulation)

    winreg.SetValueEx(dpi_support, executable_name, 0, winreg.REG_DWORD, 1)
    winreg.CloseKey(dpi_support)


_main_window_created = Event()
_main_window_created.clear()


def create_window(window):
    def create():
        browser = BrowserView.BrowserForm(window)
        BrowserView.instances[window.uid] = browser

        if not window.hidden:
            browser.Show()

        _main_window_created.set()

        if window.uid == 'master':
            app.Run()

    app = WinForms.Application

    if window.uid == 'master':
        if not is_edge and not is_cef:
            _set_ie_mode()

        if sys.getwindowsversion().major >= 6:
            windll.user32.SetProcessDPIAware()

        if is_cef:
            CEF.init(window)

        app.EnableVisualStyles()
        app.SetCompatibleTextRenderingDefault(False)
        thread = Thread(ThreadStart(create))
        thread.SetApartmentState(ApartmentState.STA)
        thread.Start()
        if not _multiprocessing:
            thread.Join()
        else:
            p = Process()
            p.join = thread.Join
            p.is_alive = thread.IsAlive
            p.close = thread.Abort
            return p

    else:
        _main_window_created.wait()
        i = list(BrowserView.instances.values())[0]     # arbitrary instance
        i.Invoke(Func[Type](create))


def set_title(title, uid):
    def _set_title():
        window.Text = title

    window = BrowserView.instances[uid]
    if window.InvokeRequired:
        window.Invoke(Func[Type](_set_title))
    else:
        _set_title()


def create_file_dialog(dialog_type, directory, allow_multiple, save_filename, file_types, uid):
    window = BrowserView.instances[uid]

    if not directory:
        directory = os.environ['HOMEPATH']

    try:
        if dialog_type == FOLDER_DIALOG:
            dialog = WinForms.FolderBrowserDialog()
            dialog.RestoreDirectory = True

            if directory:
                dialog.SelectedPath = directory

            result = dialog.ShowDialog(window)
            if result == WinForms.DialogResult.OK:
                file_path = (dialog.SelectedPath,)
            else:
                file_path = None
        elif dialog_type == OPEN_DIALOG:
            dialog = WinForms.OpenFileDialog()

            dialog.Multiselect = allow_multiple
            dialog.InitialDirectory = directory

            if len(file_types) > 0:
                dialog.Filter = '|'.join(['{0} ({1})|{1}'.format(*parse_file_type(f)) for f in file_types])
            else:
                dialog.Filter = localization['windows.fileFilter.allFiles'] + ' (*.*)|*.*'
            dialog.RestoreDirectory = True

            result = dialog.ShowDialog(window)
            if result == WinForms.DialogResult.OK:
                file_path = tuple(dialog.FileNames)
            else:
                file_path = None

        elif dialog_type == SAVE_DIALOG:
            dialog = WinForms.SaveFileDialog()
            if len(file_types) > 0:
                dialog.Filter = '|'.join(['{0} ({1})|{1}'.format(*parse_file_type(f)) for f in file_types])
            else:
                dialog.Filter = localization['windows.fileFilter.allFiles'] + ' (*.*)|*.*'
            dialog.InitialDirectory = directory
            dialog.RestoreDirectory = True
            dialog.FileName = save_filename

            result = dialog.ShowDialog(window)
            if result == WinForms.DialogResult.OK:
                file_path = dialog.FileName
            else:
                file_path = None

        return file_path
    except:
        logger.exception('Error invoking {0} dialog'.format(dialog_type))
        return None


def get_current_url(uid):
    if is_cef:
        return CEF.get_current_url(uid)
    else:
        window = BrowserView.instances[uid]
        window.loaded.wait()
        return window.browser.url


def load_url(url, uid):
    window = BrowserView.instances[uid]
    window.loaded.clear()

    if is_cef:
        CEF.load_url(url, uid)
    else:
        window.load_url(url)


def load_html(content, base_uri, uid):
    if is_cef:
        CEF.load_html(inject_base_uri(content, base_uri), uid)
        return
    else:
        BrowserView.instances[uid].load_html(content, base_uri)


def show(uid):
    window = BrowserView.instances[uid]
    window.show()


def hide(uid):
    window = BrowserView.instances[uid]
    window.hide()


def toggle_fullscreen(uid):
    window = BrowserView.instances[uid]
    window.toggle_fullscreen()


def set_on_top(uid, on_top):
    window = BrowserView.instances[uid]
    window.on_top = on_top


def resize(width, height, uid):
    window = BrowserView.instances[uid]
    window.resize(width, height)


def move(x, y, uid):
    window = BrowserView.instances[uid]
    window.move(x, y)


def minimize(uid):
    window = BrowserView.instances[uid]
    window.minimize()


def restore(uid):
    window = BrowserView.instances[uid]
    window.restore()


def destroy_window(uid):
    def _close():
        window.Close()

    window = BrowserView.instances[uid]
    window.Invoke(Func[Type](_close))

    if not is_cef:
        window.browser.js_result_semaphore.release()


def evaluate_js(script, uid):
    if is_cef:
        return CEF.evaluate_js(script, uid)
    else:
        return BrowserView.instances[uid].evaluate_js(script)


def get_position(uid):
    return BrowserView.instances[uid].Left, BrowserView.instances[uid].Top


def get_size(uid):
    size = BrowserView.instances[uid].Size
    return size.Width, size.Height


def get_screens():
    screens = [Screen(s.Bounds.Width, s.Bounds.Height) for s in WinForms.Screen.AllScreens]
    return screens<|MERGE_RESOLUTION|>--- conflicted
+++ resolved
@@ -16,11 +16,7 @@
 from platform import machine
 import time
 
-<<<<<<< HEAD
 from webview import WebViewException, windows, OPEN_DIALOG, FOLDER_DIALOG, SAVE_DIALOG, _debug, _user_agent, _multiprocessing
-=======
-from webview import windows, OPEN_DIALOG, FOLDER_DIALOG, SAVE_DIALOG
->>>>>>> 439ac927
 from webview.guilib import forced_gui_
 from webview.util import parse_file_type, inject_base_uri, Process
 from webview.js import alert

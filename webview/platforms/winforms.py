--- conflicted
+++ resolved
@@ -82,11 +82,6 @@
             register_key = rf'Computer\{key_type}\{path}'
             windows_key = winreg.OpenKey(getattr(winreg, key_type), rf'SOFTWARE\{path}')
             build, _ = winreg.QueryValueEx(windows_key, 'pv')
-<<<<<<< HEAD
-            # build = int(build.replace('.', '')[:6])
-            build = int(build.split('.')[0])
-=======
->>>>>>> 7f262c2a
 
             return str(build)
         except Exception as e:
@@ -125,13 +120,7 @@
         for item in build_versions:
             for key_type in ('HKEY_CURRENT_USER', 'HKEY_LOCAL_MACHINE'):
                 build = edge_build(key_type, item['key'], item['description'])
-<<<<<<< HEAD
-                # if build >= 860622: # Webview2 86.0.622.0
-                if build >= 86: # Webview2 86.x
-=======
-
                 if _is_new_version('86.0.622.0', build): # Webview2 86.0.622.0
->>>>>>> 7f262c2a
                     return True
 
     except Exception as e:

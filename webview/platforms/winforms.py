# -*- coding: utf-8 -*-

"""
(C) 2014-2019 Roman Sirokov and contributors
Licensed under BSD license
http://github.com/r0x0r/pywebview/
"""

import os
import sys
import logging
from threading import Event
import ctypes
from ctypes import windll
from uuid import uuid4
from platform import machine
import time

from webview import windows, _private_mode, _storage_path, OPEN_DIALOG, FOLDER_DIALOG, SAVE_DIALOG
from webview.guilib import forced_gui_
from webview.util import parse_file_type, inject_base_uri
from webview.screen import Screen
from webview.window import FixPoint

import winreg
import clr

clr.AddReference('System.Windows.Forms')
clr.AddReference('System.Collections')
clr.AddReference('System.Threading')

import System.Windows.Forms as WinForms
from System import IntPtr, Int32, Func, Type, Environment, Uri
from System.Threading import Thread, ThreadStart, ApartmentState
from System.Drawing import Size, Point, Icon, Color, ColorTranslator, SizeF

kernel32 = ctypes.WinDLL('kernel32', use_last_error=True)

logger = logging.getLogger('pywebview')

settings = {}

<<<<<<< HEAD
=======
def _is_edge():
    try:
        net_key = winreg.OpenKey(winreg.HKEY_LOCAL_MACHINE, r'SOFTWARE\Microsoft\NET Framework Setup\NDP\v4\Full')
        version, _ = winreg.QueryValueEx(net_key, 'Release')

        windows_key = winreg.OpenKey(winreg.HKEY_LOCAL_MACHINE, r'SOFTWARE\Microsoft\Windows NT\CurrentVersion')
        build, _ = winreg.QueryValueEx(windows_key, 'CurrentBuild')
        build = int(build)

        return version >= 394802 and build >= 17134 # .NET 4.6.2 + Windows 10 1803
    except Exception as e:
        logger.exception(e)
        return False
    finally:
        winreg.CloseKey(net_key)

def _is_new_version(current_version, new_version):
    new_range = new_version.split(".")
    cur_range = current_version.split(".")
    for index in range(len(new_range)):
        if len(cur_range) > index:
            return int(new_range[index]) >= int(cur_range[index])

    return False
>>>>>>> fa452009

def _is_chromium():
    def edge_build(key_type, key, description=''):
        try:
            windows_key = None
            if machine() == 'x86' or key_type == 'HKEY_CURRENT_USER':
                path = rf'Microsoft\EdgeUpdate\Clients\{key}'
            else:
                path = rf'WOW6432Node\Microsoft\EdgeUpdate\Clients\{key}'

            register_key = rf'Computer\{key_type}\{path}'
            windows_key = winreg.OpenKey(getattr(winreg, key_type), rf'SOFTWARE\{path}')
            build, _ = winreg.QueryValueEx(windows_key, 'pv')

            return str(build)
        except Exception as e:
            # Forming extra information
            extra_info = ''
            if description != '':
                extra_info = f'{description} Registry path: {register_key}'
            else:
                extra_info = f'Registry path: {register_key}'

            # Adding extra info to error
            e.strerror += ' - ' + extra_info
            logger.debug(e)

        try:
            winreg.CloseKey(windows_key)
        except:
            pass

        return '0'

    try:
        net_key = winreg.OpenKey(winreg.HKEY_LOCAL_MACHINE, r'SOFTWARE\Microsoft\NET Framework Setup\NDP\v4\Full')
        version, _ = winreg.QueryValueEx(net_key, 'Release')

        if version < 394802: # .NET 4.6.2
            return False

        build_versions = [
            {'key':'{F3017226-FE2A-4295-8BDF-00C3A9A7E4C5}', 'description':'Microsoft Edge WebView2 Runtime'},  # runtime
            {'key':'{2CD8A007-E189-409D-A2C8-9AF4EF3C72AA}', 'description':'Microsoft Edge WebView2 Beta'}, # beta
            {'key':'{0D50BFEC-CD6A-4F9A-964C-C7416E3ACB10}', 'description':'Microsoft Edge WebView2 Developer'}, # dev
            {'key':'{65C35B14-6C1D-4122-AC46-7148CC9D6497}', 'description':'Microsoft Edge WebView2 Canary'}, # canary
        ]

        for item in build_versions:
            for key_type in ('HKEY_CURRENT_USER', 'HKEY_LOCAL_MACHINE'):
                build = edge_build(key_type, item['key'], item['description'])
                if _is_new_version('86.0.622.0', build): # Webview2 86.0.622.0
                    return True

    except Exception as e:
        logger.exception(e)
    finally:
        winreg.CloseKey(net_key)

    return False


is_cef = forced_gui_ == 'cef'
is_chromium = not is_cef and _is_chromium() and forced_gui_ != 'mshtml'

if is_cef:
    from . import cef as CEF
    IWebBrowserInterop = object

    logger.debug('Using WinForms / CEF')
    renderer = 'cef'
elif is_chromium:
    from . import edgechromium as Chromium
    IWebBrowserInterop = object

    logger.debug('Using WinForms / Chromium')
    renderer = 'edgechromium'
else:
    from . import mshtml as IE
    logger.warning('MSHTML is deprecated. See https://pywebview.flowrl.com/guide/renderer.html#web-engine on details how to use Edge Chromium')
    logger.debug('Using WinForms / MSHTML')
    renderer = 'mshtml'

if not _private_mode:
    try:
        app_data = Environment.GetFolderPath(Environment.SpecialFolder.ApplicationData)
        cache_dir = _storage_path or os.path.join(app_data, 'pywebview')

        if not os.path.exists(cache_dir):
            os.makedirs(cache_dir)
    except Exception as e:
        logger.exception(f'Cache directory {cache_dir} creation failed')
else:
    cache_dir = None

class BrowserView:
    instances = {}

    class BrowserForm(WinForms.Form):
        def __init__(self, window):
            self.uid = window.uid
            self.pywebview_window = window
            self.real_url = None
            self.Text = window.title
            self.Size = Size(window.initial_width, window.initial_height)
            self.MinimumSize = Size(window.min_size[0], window.min_size[1])

            if window.initial_x is not None and window.initial_y is not None:
                self.StartPosition = WinForms.FormStartPosition.Manual
                self.Location = Point(window.initial_x, window.initial_y)
            else:
                self.StartPosition = WinForms.FormStartPosition.CenterScreen

            self.AutoScaleMode = WinForms.AutoScaleMode.Dpi

            if not window.resizable:
                self.FormBorderStyle = WinForms.FormBorderStyle.FixedSingle
                self.MaximizeBox = False

            if window.minimized:
                self.WindowState = WinForms.FormWindowState.Minimized

            self.old_state =  self.WindowState

            # Application icon
            handle = kernel32.GetModuleHandleW(None)
            icon_handle = windll.shell32.ExtractIconW(handle, sys.executable, 0)

            if icon_handle != 0:
                self.Icon = Icon.FromHandle(IntPtr.op_Explicit(Int32(icon_handle))).Clone()
                windll.user32.DestroyIcon(icon_handle)

            self.closed = window.events.closed
            self.closing = window.events.closing
            self.shown = window.events.shown
            self.loaded = window.events.loaded
            self.url = window.real_url
            self.text_select = window.text_select
            self.on_top = window.on_top
            self.scale_factor = 1
            
            self.is_fullscreen = False
            if window.fullscreen:
                self.toggle_fullscreen()

            if window.frameless:
                self.frameless = window.frameless
                self.FormBorderStyle = getattr(WinForms.FormBorderStyle, 'None')
            if is_cef:
                self.browser = None
                CEF.create_browser(window, self.Handle.ToInt32(), BrowserView.alert)
            elif is_chromium:
<<<<<<< HEAD
                self.browser = Chromium.EdgeChrome(self, window, cache_dir)
=======
                self.browser = Chromium.EdgeChrome(self, window)
                # for chromium edge, need this factor to modify the cordinates
                self.scale_factor = windll.shcore.GetScaleFactorForDevice(0)/100
            elif is_edge:
                self.browser = Edge.EdgeHTML(self, window)
>>>>>>> fa452009
            else:
                self.browser = IE.MSHTML(self, window, BrowserView.alert)

            if window.transparent and self.browser: # window transparency is supported only with EdgeChromium
                self.BackColor = Color.LimeGreen
                self.TransparencyKey = Color.LimeGreen
                self.SetStyle(WinForms.ControlStyles.SupportsTransparentBackColor, True)
                self.browser.DefaultBackgroundColor = Color.Transparent
            else:
                self.BackColor = ColorTranslator.FromHtml(window.background_color)

            self.Activated += self.on_activated
            self.Shown += self.on_shown
            self.FormClosed += self.on_close
            self.FormClosing += self.on_closing
            self.Resize += self.on_resize

            self.localization = window.localization

        def on_activated(self, sender, args):
            if self.browser:
                self.browser.web_view.Focus()

            if is_cef:
                CEF.focus(self.uid)

        def on_shown(self, sender, args):
            if not is_cef:
                self.shown.set()
                self.browser.web_view.Focus()

        def on_close(self, sender, args):
            def _shutdown():
                if is_cef:
                    CEF.shutdown()
                WinForms.Application.Exit()

            if is_cef:
                CEF.close_window(self.uid)

            del BrowserView.instances[self.uid]

            # during tests windows is empty for some reason. no idea why.
            if self.pywebview_window in windows:
                windows.remove(self.pywebview_window)

            self.closed.set()

            if len(BrowserView.instances) == 0:
                self.Invoke(Func[Type](_shutdown))

        def on_closing(self, sender, args):
            if self.pywebview_window.confirm_close:
                result = WinForms.MessageBox.Show(self.localization['global.quitConfirmation'], self.Text,
                                                WinForms.MessageBoxButtons.OKCancel, WinForms.MessageBoxIcon.Asterisk)

                if result == WinForms.DialogResult.Cancel:
                    args.Cancel = True

            if not args.Cancel:
                should_cancel = self.closing.set()

                if should_cancel:
                    args.Cancel = True

        def on_resize(self, sender, args):
            if self.WindowState == WinForms.FormWindowState.Maximized:
                self.pywebview_window.events.maximized.set()

            if self.WindowState == WinForms.FormWindowState.Minimized:
                self.pywebview_window.events.minimized.set()

            if self.WindowState == WinForms.FormWindowState.Normal and self.old_state in (WinForms.FormWindowState.Minimized, WinForms.FormWindowState.Maximized):
                self.pywebview_window.events.restored.set()

            self.old_state = self.WindowState

            if is_cef:
                CEF.resize(self.Width, self.Height, self.uid)

            self.pywebview_window.events.resized.set(self.Width, self.Height)

        def evaluate_js(self, script):
            id = uuid4().hex[:8]
            def _evaluate_js():
                self.browser.evaluate_js(script, id) if is_chromium else self.browser.evaluate_js(script)

            self.loaded.wait()
            self.Invoke(Func[Type](_evaluate_js))
            self.browser.js_result_semaphore.acquire()

            if is_chromium:
                if self.browser.js_results.get(id, None) is None:
                    time.sleep(.1)
                result = self.browser.js_results[id]
                self.browser.js_results.pop(id)
                return result

            return self.browser.js_result

        def load_html(self, content, base_uri):
            def _load_html():
                 self.browser.load_html(content, base_uri)

            self.Invoke(Func[Type](_load_html))

        def load_url(self, url):
            def _load_url():
                self.browser.load_url(url)

            self.Invoke(Func[Type](_load_url))

        def hide(self):
            self.Invoke(Func[Type](self.Hide))

        def show(self):
            self.Invoke(Func[Type](self.Show))

        def toggle_fullscreen(self):
            def _toggle():
                screen = WinForms.Screen.FromControl(self)

                if not self.is_fullscreen:
                    self.old_size = self.Size
                    self.old_state = self.WindowState
                    self.old_style = self.FormBorderStyle
                    self.old_location = self.Location
                    self.FormBorderStyle = getattr(WinForms.FormBorderStyle, 'None')
                    self.Bounds = WinForms.Screen.PrimaryScreen.Bounds
                    self.WindowState = WinForms.FormWindowState.Maximized
                    self.is_fullscreen = True
                    windll.user32.SetWindowPos(self.Handle.ToInt32(), None, screen.Bounds.X, screen.Bounds.Y,
                                            screen.Bounds.Width, screen.Bounds.Height, 64)
                else:
                    self.Size = self.old_size
                    self.WindowState = self.old_state
                    self.FormBorderStyle = self.old_style
                    self.Location = self.old_location
                    self.is_fullscreen = False

            if self.InvokeRequired:
                self.Invoke(Func[Type](_toggle))
            else:
                _toggle()

        @property
        def on_top(self):
            return self.on_top

        @on_top.setter
        def on_top(self, on_top):
            def _set():
                z_order = -1 if on_top is True else -2
                SWP_NOSIZE = 0x0001  # Retains the current size
                windll.user32.SetWindowPos(self.Handle.ToInt32(), z_order, self.Location.X, self.Location.Y, None, None, SWP_NOSIZE)
            if self.InvokeRequired:
                self.Invoke(Func[Type](_set))
            else:
                _set()

        def resize(self, width, height, fix_point):

            x = self.Location.X
            y = self.Location.Y

            if fix_point & FixPoint.EAST:
                x = x + self.Width - width

            if fix_point & FixPoint.SOUTH:
                y = y + self.Height - height

            windll.user32.SetWindowPos(self.Handle.ToInt32(), None, x, y, width, height, 64)

        def move(self, x, y):
            SWP_NOSIZE = 0x0001  # Retains the current size
            SWP_NOZORDER = 0x0004  # Retains the current Z order
            SWP_SHOWWINDOW = 0x0040  # Displays the window
            if(self.scale_factor != 1):
                # The coordinates needed to be scaled
                x_modified = x * self.scale_factor
                y_modified = y * self.scale_factor
                windll.user32.SetWindowPos(self.Handle.ToInt32(), None, int(x_modified), int(y_modified), None, None, SWP_NOSIZE|SWP_NOZORDER|SWP_SHOWWINDOW)
            else:
                windll.user32.SetWindowPos(self.Handle.ToInt32(), None, int(x), int(y), None, None, SWP_NOSIZE|SWP_NOZORDER|SWP_SHOWWINDOW)

        def minimize(self):
            def _minimize():
                self.WindowState = WinForms.FormWindowState.Minimized

            self.Invoke(Func[Type](_minimize))

        def restore(self):
            def _restore():
                self.WindowState = WinForms.FormWindowState.Normal

            self.Invoke(Func[Type](_restore))

    @staticmethod
    def alert(message):
        WinForms.MessageBox.Show(str(message))


def _set_ie_mode():
    """
    By default hosted IE control emulates IE7 regardless which version of IE is installed. To fix this, a proper value
    must be set for the executable.
    See http://msdn.microsoft.com/en-us/library/ee330730%28v=vs.85%29.aspx#browser_emulation for details on this
    behaviour.
    """

    import winreg

    def get_ie_mode():
        """
        Get the installed version of IE
        :return:
        """
        ie_key = winreg.OpenKey(winreg.HKEY_LOCAL_MACHINE, r"Software\Microsoft\Internet Explorer")
        try:
            version, type = winreg.QueryValueEx(ie_key, "svcVersion")
        except:
            version, type = winreg.QueryValueEx(ie_key, "Version")

        winreg.CloseKey(ie_key)

        if version.startswith("11"):
            value = 0x2AF9
        elif version.startswith("10"):
            value = 0x2711
        elif version.startswith("9"):
            value = 0x270F
        elif version.startswith("8"):
            value = 0x22B8
        else:
            value = 0x2AF9  # Set IE11 as default

        return value

    try:
        browser_emulation = winreg.OpenKey(winreg.HKEY_CURRENT_USER,
                                           r"Software\Microsoft\Internet Explorer\Main\FeatureControl\FEATURE_BROWSER_EMULATION",
                                           0, winreg.KEY_ALL_ACCESS)
    except WindowsError:
        browser_emulation = winreg.CreateKeyEx(winreg.HKEY_CURRENT_USER,
                                               r"Software\Microsoft\Internet Explorer\Main\FeatureControl\FEATURE_BROWSER_EMULATION",
                                               0, winreg.KEY_ALL_ACCESS)

    try:
        dpi_support = winreg.OpenKey(winreg.HKEY_CURRENT_USER,
                                     r"Software\Microsoft\Internet Explorer\Main\FeatureControl\FEATURE_96DPI_PIXEL",
                                     0, winreg.KEY_ALL_ACCESS)
    except WindowsError:
        dpi_support = winreg.CreateKeyEx(winreg.HKEY_CURRENT_USER,
                                               r"Software\Microsoft\Internet Explorer\Main\FeatureControl\FEATURE_96DPI_PIXEL",
                                               0, winreg.KEY_ALL_ACCESS)

    mode = get_ie_mode()
    executable_name = sys.executable.split("\\")[-1]
    winreg.SetValueEx(browser_emulation, executable_name, 0, winreg.REG_DWORD, mode)
    winreg.CloseKey(browser_emulation)

    winreg.SetValueEx(dpi_support, executable_name, 0, winreg.REG_DWORD, 1)
    winreg.CloseKey(dpi_support)


_main_window_created = Event()
_main_window_created.clear()

def create_window(window):
    def create():
        browser = BrowserView.BrowserForm(window)
        BrowserView.instances[window.uid] = browser

        if not window.hidden:
            browser.Show()

        _main_window_created.set()

        if window.uid == 'master':
            app.Run()

    app = WinForms.Application

    if window.uid == 'master':
        if not is_cef and not is_chromium:
            _set_ie_mode()

        if sys.getwindowsversion().major >= 6:
            windll.user32.SetProcessDPIAware()

        if is_cef:
            CEF.init(window, cache_dir)

        app.EnableVisualStyles()
        app.SetCompatibleTextRenderingDefault(False)
        thread = Thread(ThreadStart(create))
        thread.SetApartmentState(ApartmentState.STA)
        thread.Start()
        thread.Join()

    else:
        _main_window_created.wait()
        i = list(BrowserView.instances.values())[0]     # arbitrary instance
        i.Invoke(Func[Type](create))


def set_title(title, uid):
    def _set_title():
        window.Text = title

    window = BrowserView.instances[uid]
    if window.InvokeRequired:
        window.Invoke(Func[Type](_set_title))
    else:
        _set_title()


def create_file_dialog(dialog_type, directory, allow_multiple, save_filename, file_types, uid):
    window = BrowserView.instances[uid]

    if not directory:
        directory = os.environ['HOMEPATH']

    try:
        if dialog_type == FOLDER_DIALOG:
            dialog = WinForms.FolderBrowserDialog()
            dialog.RestoreDirectory = True

            if directory:
                dialog.SelectedPath = directory

            result = dialog.ShowDialog(window)
            if result == WinForms.DialogResult.OK:
                file_path = (dialog.SelectedPath,)
            else:
                file_path = None
        elif dialog_type == OPEN_DIALOG:
            dialog = WinForms.OpenFileDialog()

            dialog.Multiselect = allow_multiple
            dialog.InitialDirectory = directory

            if len(file_types) > 0:
                dialog.Filter = '|'.join(['{0} ({1})|{1}'.format(*parse_file_type(f)) for f in file_types])
            else:
                dialog.Filter = window.localization['windows.fileFilter.allFiles'] + ' (*.*)|*.*'
            dialog.RestoreDirectory = True

            result = dialog.ShowDialog(window)
            if result == WinForms.DialogResult.OK:
                file_path = tuple(dialog.FileNames)
            else:
                file_path = None

        elif dialog_type == SAVE_DIALOG:
            dialog = WinForms.SaveFileDialog()
            if len(file_types) > 0:
                dialog.Filter = '|'.join(['{0} ({1})|{1}'.format(*parse_file_type(f)) for f in file_types])
            else:
                dialog.Filter = window.localization['windows.fileFilter.allFiles'] + ' (*.*)|*.*'
            dialog.InitialDirectory = directory
            dialog.RestoreDirectory = True
            dialog.FileName = save_filename

            result = dialog.ShowDialog(window)
            if result == WinForms.DialogResult.OK:
                file_path = dialog.FileName
            else:
                file_path = None

        return file_path
    except:
        logger.exception('Error invoking {0} dialog'.format(dialog_type))
        return None


def get_current_url(uid):
    if is_cef:
        return CEF.get_current_url(uid)
    else:
        window = BrowserView.instances[uid]
        window.loaded.wait()
        return window.browser.url


def load_url(url, uid):
    window = BrowserView.instances[uid]
    window.loaded.clear()

    if is_cef:
        CEF.load_url(url, uid)
    else:
        window.load_url(url)


def load_html(content, base_uri, uid):
    if is_cef:
        CEF.load_html(inject_base_uri(content, base_uri), uid)
        return
    else:
        BrowserView.instances[uid].load_html(content, base_uri)


def show(uid):
    window = BrowserView.instances[uid]
    window.show()


def hide(uid):
    window = BrowserView.instances[uid]
    window.hide()


def toggle_fullscreen(uid):
    window = BrowserView.instances[uid]
    window.toggle_fullscreen()


def set_on_top(uid, on_top):
    window = BrowserView.instances[uid]
    window.on_top = on_top


def resize(width, height, uid, fix_point):
    window = BrowserView.instances[uid]
    window.resize(width, height, fix_point)


def move(x, y, uid):
    window = BrowserView.instances[uid]
    window.move(x, y)


def minimize(uid):
    window = BrowserView.instances[uid]
    window.minimize()


def restore(uid):
    window = BrowserView.instances[uid]
    window.restore()


def destroy_window(uid):
    def _close():
        window.Close()

    window = BrowserView.instances[uid]
    window.Invoke(Func[Type](_close))

    if not is_cef:
        window.browser.js_result_semaphore.release()


def evaluate_js(script, uid, result_id=None):
    if is_cef:
        return CEF.evaluate_js(script, result_id, uid)
    else:
        return BrowserView.instances[uid].evaluate_js(script)


def get_position(uid):
    return BrowserView.instances[uid].Left, BrowserView.instances[uid].Top


def get_size(uid):
    size = BrowserView.instances[uid].Size
    return size.Width, size.Height


def get_screens():
    screens = [Screen(s.Bounds.Width, s.Bounds.Height) for s in WinForms.Screen.AllScreens]
    return screens<|MERGE_RESOLUTION|>--- conflicted
+++ resolved
@@ -40,23 +40,6 @@
 
 settings = {}
 
-<<<<<<< HEAD
-=======
-def _is_edge():
-    try:
-        net_key = winreg.OpenKey(winreg.HKEY_LOCAL_MACHINE, r'SOFTWARE\Microsoft\NET Framework Setup\NDP\v4\Full')
-        version, _ = winreg.QueryValueEx(net_key, 'Release')
-
-        windows_key = winreg.OpenKey(winreg.HKEY_LOCAL_MACHINE, r'SOFTWARE\Microsoft\Windows NT\CurrentVersion')
-        build, _ = winreg.QueryValueEx(windows_key, 'CurrentBuild')
-        build = int(build)
-
-        return version >= 394802 and build >= 17134 # .NET 4.6.2 + Windows 10 1803
-    except Exception as e:
-        logger.exception(e)
-        return False
-    finally:
-        winreg.CloseKey(net_key)
 
 def _is_new_version(current_version, new_version):
     new_range = new_version.split(".")
@@ -66,7 +49,6 @@
             return int(new_range[index]) >= int(cur_range[index])
 
     return False
->>>>>>> fa452009
 
 def _is_chromium():
     def edge_build(key_type, key, description=''):
@@ -207,7 +189,7 @@
             self.text_select = window.text_select
             self.on_top = window.on_top
             self.scale_factor = 1
-            
+
             self.is_fullscreen = False
             if window.fullscreen:
                 self.toggle_fullscreen()
@@ -219,15 +201,9 @@
                 self.browser = None
                 CEF.create_browser(window, self.Handle.ToInt32(), BrowserView.alert)
             elif is_chromium:
-<<<<<<< HEAD
                 self.browser = Chromium.EdgeChrome(self, window, cache_dir)
-=======
-                self.browser = Chromium.EdgeChrome(self, window)
                 # for chromium edge, need this factor to modify the cordinates
                 self.scale_factor = windll.shcore.GetScaleFactorForDevice(0)/100
-            elif is_edge:
-                self.browser = Edge.EdgeHTML(self, window)
->>>>>>> fa452009
             else:
                 self.browser = IE.MSHTML(self, window, BrowserView.alert)
 

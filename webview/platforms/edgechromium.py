--- conflicted
+++ resolved
@@ -14,14 +14,8 @@
 from threading import Semaphore
 from platform import architecture
 
-<<<<<<< HEAD
-from webview import _debug, _user_agent
-from webview.util import parse_api_js, interop_dll_path, parse_file_type, inject_base_uri, default_html, js_bridge_call
-=======
 from webview import _debug, _user_agent, _private_mode
 from webview.util import parse_api_js, interop_dll_path, default_html, js_bridge_call
-from webview.js import alert
->>>>>>> 99a2120e
 from webview.js.css import disable_text_select
 
 import clr

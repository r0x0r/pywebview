# -*- coding: utf-8 -*-

"""
(C) 2014-2022 Roman Sirokov and contributors
Licensed under BSD license

http://github.com/r0x0r/pywebview/
"""

import os
import logging
import json
import webbrowser
from threading import Semaphore
<<<<<<< HEAD
from platform import architecture

from webview import _debug, _user_agent, _private_mode
from webview.util import parse_api_js, interop_dll_path, default_html, js_bridge_call
=======

from webview import _debug, _user_agent
from webview.util import parse_api_js, interop_dll_path, default_html, js_bridge_call
from webview.js import alert
>>>>>>> 3c7aea0a
from webview.js.css import disable_text_select

import clr


clr.AddReference('System.Windows.Forms')
clr.AddReference('System.Collections')
clr.AddReference('System.Threading')

import System.Windows.Forms as WinForms
<<<<<<< HEAD
from System import String, Action, Uri
=======
from System import  String, Action, Uri
>>>>>>> 3c7aea0a
from System.Threading.Tasks import Task, TaskScheduler
from System.Drawing import Color

clr.AddReference(interop_dll_path('Microsoft.Web.WebView2.Core.dll'))
clr.AddReference(interop_dll_path('Microsoft.Web.WebView2.WinForms.dll'))

from Microsoft.Web.WebView2.WinForms import WebView2, CoreWebView2CreationProperties
<<<<<<< HEAD
from Microsoft.Web.WebView2.Core import CoreWebView2Environment, CoreWebView2Cookie
=======


for platform in ('arm64', 'x64', 'x86'):
    os.environ['Path'] += ';' + interop_dll_path(platform)

>>>>>>> 3c7aea0a

logger = logging.getLogger('pywebview')

class EdgeChrome:
    def __init__(self, form, window, cache_dir):
        self.pywebview_window = window
        self.web_view = WebView2()
        props = CoreWebView2CreationProperties()
<<<<<<< HEAD
        props.UserDataFolder = cache_dir
=======
        props.UserDataFolder = os.path.join(os.environ['LOCALAPPDATA'], 'pywebview')
>>>>>>> 3c7aea0a
        self.web_view.CreationProperties = props
        form.Controls.Add(self.web_view)

        self.js_results = {}
        self.js_result_semaphore = Semaphore(0)
        self.web_view.Dock = WinForms.DockStyle.Fill
        self.web_view.CoreWebView2InitializationCompleted += self.on_webview_ready
        self.web_view.NavigationStarting += self.on_navigation_start
        self.web_view.NavigationCompleted += self.on_navigation_completed
        self.web_view.WebMessageReceived += self.on_script_notify

        if window.transparent:
            self.web_view.DefaultBackgroundColor = Color.Transparent

        self.url = None
        self.ishtml = False
        self.html = None

        if window.real_url:
            self.load_url(window.real_url)
        elif window.html:
            self.html = window.html
            self.load_html(window.html, '')
        else:
            self.html = default_html
            self.load_html(default_html, '')


    def evaluate_js(self, script, id, callback=None):
        def _callback(result):
            if callback is None:
                self.js_results[id] = None if result is None or result == '' else json.loads(result)
                self.js_result_semaphore.release()
            else:
                # future js callback option to handle async js method
                callback(result)
                self.js_results[id] = None
                self.js_result_semaphore.release()

        self.syncContextTaskScheduler = TaskScheduler.FromCurrentSynchronizationContext()
        try:
            result = self.web_view.ExecuteScriptAsync(script).ContinueWith(
            Action[Task[String]](
                lambda task: _callback(json.loads(task.Result))
            ),
            self.syncContextTaskScheduler)
        except Exception as e:
            logger.exception('Error occurred in script')
            self.js_results[id] = None
            self.js_result_semaphore.release()

    def get_current_url(self):
        return self.url

    def load_html(self, content, base_uri):
        self.html = content
        self.ishtml = True
        if self.web_view.CoreWebView2:
            self.web_view.CoreWebView2.NavigateToString(self.html)
        else:
            self.web_view.EnsureCoreWebView2Async(None)

    def load_url(self, url):
        self.ishtml = False
        self.web_view.Source = Uri(url)

    def on_script_notify(self, _, args):
        try:
            return_value = args.get_WebMessageAsJson()
            func_name, func_param, value_id = json.loads(return_value)
            if func_name == 'alert':
                WinForms.MessageBox.Show(func_param)
            elif func_name == 'console':
                print(func_param)
            else:
                js_bridge_call(self.pywebview_window, func_name, func_param, value_id)
        except Exception as e:
            logger.exception('Exception occurred during on_script_notify')

    def on_new_window_request(self, _, args):
        args.set_Handled(True)
        webbrowser.open(str(args.get_Uri()))

    def on_webview_ready(self, sender, args):
        if not args.IsSuccess:
            logger.error('WebView2 initialization failed with exception:\n ' + str(args.InitializationException))
            return

        sender.CoreWebView2.NewWindowRequested += self.on_new_window_request
        settings = sender.CoreWebView2.Settings
        settings.AreBrowserAcceleratorKeysEnabled = _debug['mode']
        settings.AreDefaultContextMenusEnabled = _debug['mode']
        settings.AreDefaultScriptDialogsEnabled = True
        settings.AreDevToolsEnabled = _debug['mode']
        settings.IsBuiltInErrorPageEnabled = True
        settings.IsScriptEnabled = True
        settings.IsWebMessageEnabled = True
        settings.IsStatusBarEnabled = _debug['mode']
        settings.IsZoomControlEnabled = True

        if _user_agent:
            settings.UserAgent = _user_agent

        if _private_mode:
            # cookies persist even if UserDataFolder is in memory. We have to delete cookies manually.
            sender.CoreWebView2.CookieManager.DeleteAllCookies()

        if self.html:
            sender.CoreWebView2.NavigateToString(self.html)

        if _debug['mode']:
            sender.CoreWebView2.OpenDevToolsWindow()


    def on_navigation_start(self, sender, args):
        pass

    def on_navigation_completed(self, sender, args):
        url = str(sender.Source)
        self.url = None if self.ishtml else url

        self.web_view.ExecuteScriptAsync(parse_api_js(self.pywebview_window, 'chromium'))

        if not self.pywebview_window.text_select:
            self.web_view.ExecuteScriptAsync(disable_text_select)

        self.pywebview_window.events.loaded.set()<|MERGE_RESOLUTION|>--- conflicted
+++ resolved
@@ -12,17 +12,9 @@
 import json
 import webbrowser
 from threading import Semaphore
-<<<<<<< HEAD
-from platform import architecture
 
 from webview import _debug, _user_agent, _private_mode
 from webview.util import parse_api_js, interop_dll_path, default_html, js_bridge_call
-=======
-
-from webview import _debug, _user_agent
-from webview.util import parse_api_js, interop_dll_path, default_html, js_bridge_call
-from webview.js import alert
->>>>>>> 3c7aea0a
 from webview.js.css import disable_text_select
 
 import clr
@@ -33,11 +25,7 @@
 clr.AddReference('System.Threading')
 
 import System.Windows.Forms as WinForms
-<<<<<<< HEAD
 from System import String, Action, Uri
-=======
-from System import  String, Action, Uri
->>>>>>> 3c7aea0a
 from System.Threading.Tasks import Task, TaskScheduler
 from System.Drawing import Color
 
@@ -45,15 +33,11 @@
 clr.AddReference(interop_dll_path('Microsoft.Web.WebView2.WinForms.dll'))
 
 from Microsoft.Web.WebView2.WinForms import WebView2, CoreWebView2CreationProperties
-<<<<<<< HEAD
-from Microsoft.Web.WebView2.Core import CoreWebView2Environment, CoreWebView2Cookie
-=======
 
 
 for platform in ('arm64', 'x64', 'x86'):
     os.environ['Path'] += ';' + interop_dll_path(platform)
 
->>>>>>> 3c7aea0a
 
 logger = logging.getLogger('pywebview')
 
@@ -62,11 +46,7 @@
         self.pywebview_window = window
         self.web_view = WebView2()
         props = CoreWebView2CreationProperties()
-<<<<<<< HEAD
         props.UserDataFolder = cache_dir
-=======
-        props.UserDataFolder = os.path.join(os.environ['LOCALAPPDATA'], 'pywebview')
->>>>>>> 3c7aea0a
         self.web_view.CreationProperties = props
         form.Controls.Add(self.web_view)
 

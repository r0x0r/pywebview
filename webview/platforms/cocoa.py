--- conflicted
+++ resolved
@@ -899,16 +899,9 @@
         AppHelper.callAfter(_size, dimensions)
         semaphore.acquire()
 
-<<<<<<< HEAD
-    return dimensions
-=======
     return dimensions
 
 
 def get_screens():
     screens = [Screen(s.frame().size.width, s.frame().size.height) for s in AppKit.NSScreen.screens()]
-    return screens
-
-
-
->>>>>>> 72a448e9
+    return screens
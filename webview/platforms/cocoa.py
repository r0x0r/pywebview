"""
(C) 2014-2019 Roman Sirokov and contributors
Licensed under BSD license

http://github.com/r0x0r/pywebview/
"""
import sys
import json
import logging
import subprocess
import webbrowser
import ctypes
from threading import Event, Semaphore

import Foundation
import AppKit
import WebKit
from PyObjCTools import AppHelper
from objc import _objc, nil, super, pyobjc_unicode, registerMetaDataForSelector

from webview.localization import localization
from webview import _debug, OPEN_DIALOG, FOLDER_DIALOG, SAVE_DIALOG, parse_file_type, escape_string, windows
from webview.util import convert_string, parse_api_js, default_html, js_bridge_call
from webview.js.css import disable_text_select

# This lines allow to load non-HTTPS resources, like a local app as: http://127.0.0.1:5000
bundle = AppKit.NSBundle.mainBundle()
info = bundle.localizedInfoDictionary() or bundle.infoDictionary()
info['NSAppTransportSecurity'] = {'NSAllowsArbitraryLoads': Foundation.YES}
info['NSRequiresAquaSystemAppearance'] = Foundation.NO  # Enable dark mode support for Mojave

# Dynamic library required by BrowserView.pyobjc_method_signature()
_objc_so = ctypes.cdll.LoadLibrary(_objc.__file__)

# Bridgesupport metadata for [WKWebView evaluateJavaScript:completionHandler:]
_eval_js_metadata = { 'arguments': { 3: { 'callable': { 'retval': { 'type': b'v' },
                      'arguments': { 0: { 'type': b'^v' }, 1: { 'type': b'@' }, 2: { 'type': b'@' }}}}}}

# Fallbacks, in case these constants are not wrapped by PyObjC
try:
    NSFullSizeContentViewWindowMask = AppKit.NSFullSizeContentViewWindowMask
except AttributeError:
    NSFullSizeContentViewWindowMask = 1 << 15

try:
    NSWindowTitleHidden = AppKit.NSWindowTitleHidden
except AttributeError:
    NSWindowTitleHidden = 1

logger = logging.getLogger('pywebview')
logger.debug('Using Cocoa')

renderer = 'wkwebview'

class BrowserView:
    instances = {}
    app = AppKit.NSApplication.sharedApplication()
    cascade_loc = Foundation.NSMakePoint(100.0, 0.0)

    class WindowDelegate(AppKit.NSObject):
        def windowShouldClose_(self, window):
            i = BrowserView.get_instance('window', window)
            i.closing.set()

            quit = localization['global.quit']
            cancel = localization['global.cancel']
            msg = localization['global.quitConfirmation']

            if not i.confirm_close or BrowserView.display_confirmation_dialog(quit, cancel, msg):
                return Foundation.YES
            else:
                return Foundation.NO

        def windowWillClose_(self, notification):
            # Delete the closed instance from the dict
            i = BrowserView.get_instance('window', notification.object())
            del BrowserView.instances[i.uid]

            if i.pywebview_window in windows:
                windows.remove(i.pywebview_window)

            i.closed.set()

            if BrowserView.instances == {}:
                BrowserView.app.stop_(self)

    class JSBridge(AppKit.NSObject):
        def initWithObject_(self, window):
            super(BrowserView.JSBridge, self).init()
            self.window = window
            return self

        def userContentController_didReceiveScriptMessage_(self, controller, message):
            func_name, param, value_id = json.loads(message.body())
            if param is WebKit.WebUndefined.undefined():
                param = None
            js_bridge_call(self.window, func_name, param, value_id)

    class BrowserDelegate(AppKit.NSObject):
        # Display a JavaScript alert panel containing the specified message
        def webView_runJavaScriptAlertPanelWithMessage_initiatedByFrame_completionHandler_(self, webview, message, frame, handler):
            AppKit.NSRunningApplication.currentApplication().activateWithOptions_(AppKit.NSApplicationActivateIgnoringOtherApps)
            alert = AppKit.NSAlert.alloc().init()
            alert.setInformativeText_(message)
            alert.runModal()

            if not handler.__block_signature__:
                handler.__block_signature__ = BrowserView.pyobjc_method_signature(b'v@')
            handler()

        # Display a JavaScript confirm panel containing the specified message
        def webView_runJavaScriptConfirmPanelWithMessage_initiatedByFrame_completionHandler_(self, webview, message, frame, handler):
            ok = localization['global.ok']
            cancel = localization['global.cancel']

            if not handler.__block_signature__:
                handler.__block_signature__ = BrowserView.pyobjc_method_signature(b'v@B')

            if BrowserView.display_confirmation_dialog(ok, cancel, message):
                handler(Foundation.YES)
            else:
                handler(Foundation.NO)

        # Display an open panel for <input type="file"> element
        def webView_runOpenPanelWithParameters_initiatedByFrame_completionHandler_(self, webview, param, frame, handler):
            i = list(BrowserView.instances.values())[0]
            files = i.create_file_dialog(OPEN_DIALOG, '', param.allowsMultipleSelection(), '', [], main_thread=True)

            if not handler.__block_signature__:
                handler.__block_signature__ = BrowserView.pyobjc_method_signature(b'v@@')

            if files:
                urls = [Foundation.NSURL.URLWithString_(BrowserView.quote(i)) for i in files]
                handler(urls)
            else:
                handler(nil)

        # Open target="_blank" links in external browser
        def webView_createWebViewWithConfiguration_forNavigationAction_windowFeatures_(self, webview, config, action, features):
            if action.navigationType() == getattr(WebKit, 'WKNavigationTypeLinkActivated', 0):
                webbrowser.open(action.request().URL().absoluteString(), 2, True)
            return nil

        # WKNavigationDelegate method, invoked when a navigation decision needs to be made
        def webView_decidePolicyForNavigationAction_decisionHandler_(self, webview, action, handler):
            # The event that might have triggered the navigation
            event = AppKit.NSApp.currentEvent()

            if not handler.__block_signature__:
                handler.__block_signature__ = BrowserView.pyobjc_method_signature(b'v@i')

            """ Disable back navigation on pressing the Delete key: """
            # Check if the requested navigation action is Back/Forward
            if action.navigationType() == getattr(WebKit, 'WKNavigationTypeBackForward', 2):
                # Check if the event is a Delete key press (keyCode = 51)
                if event and event.type() == AppKit.NSKeyDown and event.keyCode() == 51:
                    # If so, ignore the request and return
                    handler(getattr(WebKit, 'WKNavigationActionPolicyCancel', 0))
                    return

            # Normal navigation, allow
            handler(getattr(WebKit, 'WKNavigationActionPolicyAllow', 1))

        # Show the webview when it finishes loading
        def webView_didFinishNavigation_(self, webview, nav):
            # Add the webview to the window if it's not yet the contentView
            i = BrowserView.get_instance('webkit', webview)

            if i:
                if not webview.window():
                    i.window.setContentView_(webview)
                    i.window.makeFirstResponder_(webview)

                script = parse_api_js(i.js_bridge.window, 'cocoa')
                i.webkit.evaluateJavaScript_completionHandler_(script, lambda a,b: None)

                if not i.text_select:
                    i.webkit.evaluateJavaScript_completionHandler_(disable_text_select, lambda a,b: None)

                print_hook = 'window.print = function() { window.webkit.messageHandlers.browserDelegate.postMessage("print") };'
                i.webkit.evaluateJavaScript_completionHandler_(print_hook, lambda a,b: None)

                i.loaded.set()

        # Handle JavaScript window.print()
        def userContentController_didReceiveScriptMessage_(self, controller, message):
            if message.body() == 'print':
                i = BrowserView.get_instance('_browserDelegate', self)
                BrowserView.print_webview(i.webkit)

    class FileFilterChooser(AppKit.NSPopUpButton):
        def initWithFilter_(self, file_filter):
            super(BrowserView.FileFilterChooser, self).init()
            self.filter = file_filter

            self.addItemsWithTitles_([i[0] for i in self.filter])
            self.setAction_('onChange:')
            self.setTarget_(self)
            return self

        def onChange_(self, sender):
            option = sender.indexOfSelectedItem()
            self.window().setAllowedFileTypes_(self.filter[option][1])

    class WebKitHost(WebKit.WKWebView):
        def mouseDown_(self, event):
            i = BrowserView.get_instance('webkit', self)
            window = self.window()

            if i.frameless:
                windowFrame = window.frame()
                if windowFrame is None:
                    raise RuntimeError('Failed to obtain screen')

                self.initialLocation = window.convertBaseToScreen_(event.locationInWindow())
                self.initialLocation.x -= windowFrame.origin.x
                self.initialLocation.y -= windowFrame.origin.y

            super(BrowserView.WebKitHost, self).mouseDown_(event)

        def mouseDragged_(self, event):
            i = BrowserView.get_instance('webkit', self)
            window = self.window()

            if i.frameless:
                screenFrame = AppKit.NSScreen.mainScreen().frame()
                if screenFrame is None:
                    raise RuntimeError('Failed to obtain screen')

                windowFrame = window.frame()
                if windowFrame is None:
                    raise RuntimeError('Failed to obtain frame')

                currentLocation = window.convertBaseToScreen_(window.mouseLocationOutsideOfEventStream())
                newOrigin = AppKit.NSMakePoint((currentLocation.x - self.initialLocation.x),
                                        (currentLocation.y - self.initialLocation.y))
                if (newOrigin.y + windowFrame.size.height) > \
                    (screenFrame.origin.y + screenFrame.size.height):
                    newOrigin.y = screenFrame.origin.y + \
                                (screenFrame.size.height + windowFrame.size.height)
                window.setFrameOrigin_(newOrigin)

            if event.modifierFlags() & getattr(AppKit, 'NSEventModifierFlagControl', 1 << 18):
                i = BrowserView.get_instance('webkit', self)
                if not _debug:
                    return

            super(BrowserView.WebKitHost, self).mouseDown_(event)

        def rightMouseDown_(self, event):
            i = BrowserView.get_instance('webkit', self)
            if _debug:
                super(BrowserView.WebKitHost, self).rightMouseDown_(event)

        def performKeyEquivalent_(self, theEvent):
            """
            Handle common hotkey shortcuts as copy/cut/paste/undo/select all/quit
            :param theEvent:
            :return:
            """

            if theEvent.type() == AppKit.NSKeyDown and theEvent.modifierFlags() & AppKit.NSCommandKeyMask:
                responder = self.window().firstResponder()
                keyCode = theEvent.keyCode()

                if responder != None:
                    handled = False
                    range_ = responder.selectedRange()
                    hasSelectedText = len(range_) > 0

                    if keyCode == 7 and hasSelectedText : #cut
                        responder.cut_(self)
                        handled = True
                    elif keyCode == 8 and hasSelectedText:  #copy
                        responder.copy_(self)
                        handled = True
                    elif keyCode == 9:  # paste
                        responder.paste_(self)
                        handled = True
                    elif keyCode == 0:  # select all
                        responder.selectAll_(self)
                        handled = True
                    elif keyCode == 6:  # undo
                        if responder.undoManager().canUndo():
                            responder.undoManager().undo()
                            handled = True
                    elif keyCode == 12:  # quit
                        BrowserView.app.stop_(self)

                    return handled


    def __init__(self, window):
        BrowserView.instances[window.uid] = self
        self.uid = window.uid
        self.pywebview_window = window

        self.js_bridge = None
        self._file_name = None
        self._file_name_semaphore = Semaphore(0)
        self._current_url_semaphore = Semaphore(0)
        self.closed = window.closed
        self.closing = window.closing
        self.shown = window.shown
        self.loaded = window.loaded
        self.confirm_close = window.confirm_close
        self.title = window.title
        self.text_select = window.text_select
        self.is_fullscreen = False
        self.hidden = window.hidden
        self.minimized = window.minimized

        rect = AppKit.NSMakeRect(0.0, 0.0, window.initial_width, window.initial_height)
        window_mask = AppKit.NSTitledWindowMask | AppKit.NSClosableWindowMask | AppKit.NSMiniaturizableWindowMask

        if window.resizable:
            window_mask = window_mask | AppKit.NSResizableWindowMask

        if window.frameless:
            window_mask = window_mask | NSFullSizeContentViewWindowMask | AppKit.NSTexturedBackgroundWindowMask

        # The allocated resources are retained because we would explicitly delete
        # this instance when its window is closed
        self.window = AppKit.NSWindow.alloc().\
            initWithContentRect_styleMask_backing_defer_(rect, window_mask, AppKit.NSBackingStoreBuffered, False).retain()
        self.window.setTitle_(window.title)
        self.window.setBackgroundColor_(BrowserView.nscolor_from_hex(window.background_color))
        self.window.setMinSize_(AppKit.NSSize(window.min_size[0], window.min_size[1]))
        self.window.setAnimationBehavior_(AppKit.NSWindowAnimationBehaviorDocumentWindow)
        BrowserView.cascade_loc = self.window.cascadeTopLeftFromPoint_(BrowserView.cascade_loc)
<<<<<<< HEAD
        self.webkit = BrowserView.WebKitHost.alloc().initWithFrame_(rect).retain()

        if window.x is not None and window.y is not None:
            self.move(window.x, window.y)
=======

        frame = self.window.frame()
        frame.size.width = window.initial_width
        frame.size.height = window.initial_height
        self.window.setFrame_display_(frame, True)

        self.webkit = BrowserView.WebKitHost.alloc().initWithFrame_(rect).retain()

        if window.initial_x is not None and window.initial_y is not None:
            self.move(window.initial_x, window.initial_y)
>>>>>>> 1d62b9b5
        else:
            self.window.center()

        self._browserDelegate = BrowserView.BrowserDelegate.alloc().init().retain()
        self._windowDelegate = BrowserView.WindowDelegate.alloc().init().retain()
        self.webkit.setUIDelegate_(self._browserDelegate)
        self.webkit.setNavigationDelegate_(self._browserDelegate)
        self.window.setDelegate_(self._windowDelegate)

        self.frameless = window.frameless

        if window.frameless:
            # Make content full size and titlebar transparent
            self.window.setTitlebarAppearsTransparent_(True)
            self.window.setTitleVisibility_(NSWindowTitleHidden)

        else:
            # Set the titlebar color (so that it does not change with the window color)
            self.window.contentView().superview().subviews().lastObject().setBackgroundColor_(AppKit.NSColor.windowBackgroundColor())

        try:
            self.webkit.evaluateJavaScript_completionHandler_('', lambda a, b: None)
        except TypeError:
            registerMetaDataForSelector(b'WKWebView', b'evaluateJavaScript:completionHandler:', _eval_js_metadata)

        config = self.webkit.configuration()
        config.userContentController().addScriptMessageHandler_name_(self._browserDelegate, 'browserDelegate')

        try:
            config.preferences().setValue_forKey_(Foundation.NO, 'backspaceKeyNavigationEnabled')
        except:
            pass

        if _debug:
            config.preferences().setValue_forKey_(Foundation.YES, 'developerExtrasEnabled')

        self.js_bridge = BrowserView.JSBridge.alloc().initWithObject_(window)
        config.userContentController().addScriptMessageHandler_name_(self.js_bridge, 'jsBridge')

        if window.url:
            self.url = window.url
            self.load_url(window.url)
        elif window.html:
            self.load_html(window.html, '')
        else:
            self.load_html(default_html, '')

        if window.fullscreen:
            self.toggle_fullscreen()

        self.shown.set()


<<<<<<< HEAD

=======
>>>>>>> 1d62b9b5
    def first_show(self):
        if not self.hidden:
            self.window.makeKeyAndOrderFront_(self.window)
        else:
            self.hidden = False

        if self.minimized:
            self.minimize()

        if not BrowserView.app.isRunning():
            # Add the default Cocoa application menu
            self._add_app_menu()
            self._add_view_menu()

            BrowserView.app.activateIgnoringOtherApps_(Foundation.YES)
            BrowserView.app.run()

    def show(self):
        def _show():
            self.window.makeKeyAndOrderFront_(self.window)

        AppHelper.callAfter(_show)

    def hide(self):
        def _hide():
            self.window.orderOut_(self.window)

        AppHelper.callAfter(_hide)

    def destroy(self):
        AppHelper.callAfter(self.window.close)

    def set_title(self, title):
        def _set_title():
            self.window.setTitle_(title)

        AppHelper.callAfter(_set_title)

    def toggle_fullscreen(self):
        def toggle():
            if self.is_fullscreen:
                window_behaviour = 1 << 2  # NSWindowCollectionBehaviorManaged
            else:
                window_behaviour = 1 << 7  # NSWindowCollectionBehaviorFullScreenPrimary

            self.window.setCollectionBehavior_(window_behaviour)
            self.window.toggleFullScreen_(None)

        AppHelper.callAfter(toggle)
        self.is_fullscreen = not self.is_fullscreen

    def resize(self, width, height):
        def _resize():
            frame = self.window.frame()

            # Keep the top left of the window in the same place
            frame.origin.y += frame.size.height
            frame.origin.y -= height

            frame.size.width = width
            frame.size.height = height

            self.window.setFrame_display_(frame, True)

        AppHelper.callAfter(_resize)

    def minimize(self):
        self.window.miniaturize_(self)

    def restore(self):
        self.window.deminiaturize_(self)

    def move(self, x, y):
<<<<<<< HEAD
        frame = self.window.frame()

        # TODO this will calculate incorrect coordinates during coordinate transfor,
        # if window is moved to another screen
        screenFrame = AppKit.NSScreen.mainScreen().frame()
        if screenFrame is None:
            raise RuntimeError('Failed to obtain screen')

        frame.origin.x = x
        frame.origin.y = screenFrame.size.height - frame.size.height - y

        self.window.setFrame_display_(frame, True)
=======
        screen_frame = AppKit.NSScreen.mainScreen().frame()
        if screen_frame is None:
            raise RuntimeError('Failed to obtain screen')

        flipped_y = screen_frame.size.height - y
        self.window.setFrameTopLeftPoint_(AppKit.NSPoint(x, flipped_y))
>>>>>>> 1d62b9b5

    def get_current_url(self):
        def get():
            self._current_url = str(self.webkit.URL())
            self._current_url_semaphore.release()

        AppHelper.callAfter(get)

        self._current_url_semaphore.acquire()
        return None if self._current_url == 'about:blank' else self._current_url

    def load_url(self, url):
        def load(url):
            page_url = Foundation.NSURL.URLWithString_(BrowserView.quote(url))
            req = Foundation.NSURLRequest.requestWithURL_(page_url)
            self.webkit.loadRequest_(req)

        self.loaded.clear()
        self.url = url
        AppHelper.callAfter(load, url)

    def load_html(self, content, base_uri):
        def load(content, url):
            url = Foundation.NSURL.URLWithString_(BrowserView.quote(url))
            self.webkit.loadHTMLString_baseURL_(content, url)

        self.loaded.clear()
        AppHelper.callAfter(load, content, base_uri)

    def evaluate_js(self, script):
        def eval():
            self.webkit.evaluateJavaScript_completionHandler_(script, handler)

        def handler(result, error):
            JSResult.result = None if result is None or result == 'null' else json.loads(result)
            JSResult.result_semaphore.release()

        class JSResult:
            result = None
            result_semaphore = Semaphore(0)

        self.loaded.wait()
        AppHelper.callAfter(eval)

        JSResult.result_semaphore.acquire()
        return JSResult.result

    def create_file_dialog(self, dialog_type, directory, allow_multiple, save_filename, file_filter, main_thread=False):
        def create_dialog(*args):
            dialog_type = args[0]

            if dialog_type == SAVE_DIALOG:
                save_filename = args[2]

                save_dlg = AppKit.NSSavePanel.savePanel()
                save_dlg.setTitle_(localization['global.saveFile'])

                if directory:  # set initial directory
                    save_dlg.setDirectoryURL_(Foundation.NSURL.fileURLWithPath_(directory))

                if save_filename:  # set file name
                    save_dlg.setNameFieldStringValue_(save_filename)

                if save_dlg.runModal() == AppKit.NSFileHandlingPanelOKButton:
                    file = save_dlg.filenames()
                    self._file_name = tuple(file)
                else:
                    self._file_name = None
            else:
                allow_multiple = args[1]

                open_dlg = AppKit.NSOpenPanel.openPanel()

                # Enable the selection of files in the dialog.
                open_dlg.setCanChooseFiles_(dialog_type != FOLDER_DIALOG)

                # Enable the selection of directories in the dialog.
                open_dlg.setCanChooseDirectories_(dialog_type == FOLDER_DIALOG)

                # Enable / disable multiple selection
                open_dlg.setAllowsMultipleSelection_(allow_multiple)

                # Set allowed file extensions
                if file_filter:
                    open_dlg.setAllowedFileTypes_(file_filter[0][1])

                    # Add a menu to choose between multiple file filters
                    if len(file_filter) > 1:
                        filter_chooser = BrowserView.FileFilterChooser.alloc().initWithFilter_(file_filter)
                        open_dlg.setAccessoryView_(filter_chooser)
                        open_dlg.setAccessoryViewDisclosed_(True)

                if directory:  # set initial directory
                    open_dlg.setDirectoryURL_(Foundation.NSURL.fileURLWithPath_(directory))

                if open_dlg.runModal() == AppKit.NSFileHandlingPanelOKButton:
                    files = open_dlg.filenames()
                    self._file_name = tuple(files)
                else:
                    self._file_name = None

            if not main_thread:
                self._file_name_semaphore.release()

        if main_thread:
            create_dialog(dialog_type, allow_multiple, save_filename)
        else:
            AppHelper.callAfter(create_dialog, dialog_type, allow_multiple, save_filename)
            self._file_name_semaphore.acquire()

        return self._file_name

    def _add_app_menu(self):
        """
        Create a default Cocoa menu that shows 'Services', 'Hide',
        'Hide Others', 'Show All', and 'Quit'. Will append the application name
        to some menu items if it's available.
        """
        # Set the main menu for the application
        mainMenu = AppKit.NSMenu.alloc().init()
        self.app.setMainMenu_(mainMenu)

        # Create an application menu and make it a submenu of the main menu
        mainAppMenuItem = AppKit.NSMenuItem.alloc().init()
        mainMenu.addItem_(mainAppMenuItem)
        appMenu = AppKit.NSMenu.alloc().init()
        mainAppMenuItem.setSubmenu_(appMenu)

        appMenu.addItemWithTitle_action_keyEquivalent_(self._append_app_name(localization["cocoa.menu.about"]), "orderFrontStandardAboutPanel:", "")

        appMenu.addItem_(AppKit.NSMenuItem.separatorItem())

        # Set the 'Services' menu for the app and create an app menu item
        appServicesMenu = AppKit.NSMenu.alloc().init()
        self.app.setServicesMenu_(appServicesMenu)
        servicesMenuItem = appMenu.addItemWithTitle_action_keyEquivalent_(localization["cocoa.menu.services"], nil, "")
        servicesMenuItem.setSubmenu_(appServicesMenu)

        appMenu.addItem_(AppKit.NSMenuItem.separatorItem())

        # Append the 'Hide', 'Hide Others', and 'Show All' menu items
        appMenu.addItemWithTitle_action_keyEquivalent_(self._append_app_name(localization["cocoa.menu.hide"]), "hide:", "h")
        hideOthersMenuItem = appMenu.addItemWithTitle_action_keyEquivalent_(localization["cocoa.menu.hideOthers"], "hideOtherApplications:", "h")
        hideOthersMenuItem.setKeyEquivalentModifierMask_(AppKit.NSAlternateKeyMask | AppKit.NSCommandKeyMask)
        appMenu.addItemWithTitle_action_keyEquivalent_(localization["cocoa.menu.showAll"], "unhideAllApplications:", "")

        appMenu.addItem_(AppKit.NSMenuItem.separatorItem())

        # Append a 'Quit' menu item
        appMenu.addItemWithTitle_action_keyEquivalent_(self._append_app_name(localization["cocoa.menu.quit"]), "terminate:", "q")

    def _add_view_menu(self):
        """
        Create a default View menu that shows 'Enter Full Screen'.
        """
        mainMenu = self.app.mainMenu()

        # Create an View menu and make it a submenu of the main menu
        viewMenu = AppKit.NSMenu.alloc().init()
        viewMenu.setTitle_(localization["cocoa.menu.view"])
        viewMenuItem = AppKit.NSMenuItem.alloc().init()
        viewMenuItem.setSubmenu_(viewMenu)
        mainMenu.addItem_(viewMenuItem)

        # TODO: localization of the Enter fullscreen string has no effect
        fullScreenMenuItem = viewMenu.addItemWithTitle_action_keyEquivalent_(localization["cocoa.menu.fullscreen"], "toggleFullScreen:", "f")
        fullScreenMenuItem.setKeyEquivalentModifierMask_(AppKit.NSControlKeyMask | AppKit.NSCommandKeyMask)

    def _append_app_name(self, val):
        """
        Append the application name to a string if it's available. If not, the
        string is returned unchanged.

        :param str val: The string to append to
        :return: String with app name appended, or unchanged string
        :rtype: str
        """
        if "CFBundleName" in info:
            val += " {}".format(info["CFBundleName"])
        return val

    @staticmethod
    def nscolor_from_hex(hex_string):
        """
        Convert given hex color to NSColor.

        :hex_string: Hex code of the color as #RGB or #RRGGBB
        """

        hex_string = hex_string[1:]     # Remove leading hash
        if len(hex_string) == 3:
            hex_string = ''.join([c*2 for c in hex_string]) # 3-digit to 6-digit

        hex_int = int(hex_string, 16)
        rgb = (
            (hex_int >> 16) & 0xff,     # Red byte
            (hex_int >> 8) & 0xff,      # Blue byte
            (hex_int) & 0xff            # Green byte
        )
        rgb = [i / 255.0 for i in rgb]      # Normalize to range(0.0, 1.0)

        return AppKit.NSColor.colorWithSRGBRed_green_blue_alpha_(rgb[0], rgb[1], rgb[2], 1.0)

    @staticmethod
    def get_instance(attr, value):
        """
        Return a BrowserView instance by the :value of its given :attribute,
        and None if no match is found.
        """
        for i in list(BrowserView.instances.values()):
            try:
                if getattr(i, attr) == value:
                    return i
            except AttributeError:
                break

        return None

    @staticmethod
    def display_confirmation_dialog(first_button, second_button, message):
        AppKit.NSApplication.sharedApplication()
        AppKit.NSRunningApplication.currentApplication().activateWithOptions_(AppKit.NSApplicationActivateIgnoringOtherApps)
        alert = AppKit.NSAlert.alloc().init()
        alert.addButtonWithTitle_(first_button)
        alert.addButtonWithTitle_(second_button)
        alert.setMessageText_(message)
        alert.setAlertStyle_(AppKit.NSWarningAlertStyle)

        if alert.runModal() == AppKit.NSAlertFirstButtonReturn:
            return True
        else:
            return False

    @staticmethod
    def print_webview(webview):
        info = AppKit.NSPrintInfo.sharedPrintInfo().copy()

        # default print settings used by Safari
        info.setHorizontalPagination_(AppKit.NSFitPagination)
        info.setHorizontallyCentered_(Foundation.NO)
        info.setVerticallyCentered_(Foundation.NO)

        imageableBounds = info.imageablePageBounds()
        paperSize = info.paperSize()
        if (Foundation.NSWidth(imageableBounds) > paperSize.width):
            imageableBounds.origin.x = 0
            imageableBounds.size.width = paperSize.width
        if (Foundation.NSHeight(imageableBounds) > paperSize.height):
            imageableBounds.origin.y = 0
            imageableBounds.size.height = paperSize.height

        info.setBottomMargin_(Foundation.NSMinY(imageableBounds))
        info.setTopMargin_(paperSize.height - Foundation.NSMinY(imageableBounds) - Foundation.NSHeight(imageableBounds))
        info.setLeftMargin_(Foundation.NSMinX(imageableBounds))
        info.setRightMargin_(paperSize.width - Foundation.NSMinX(imageableBounds) - Foundation.NSWidth(imageableBounds))

        # show the print panel
        print_op = webview._printOperationWithPrintInfo_(info)
        print_op.runOperationModalForWindow_delegate_didRunSelector_contextInfo_(webview.window(), nil, nil, nil)

    @staticmethod
    def pyobjc_method_signature(signature_str):
        """
        Return a PyObjCMethodSignature object for given signature string.

        :param signature_str: A byte string containing the type encoding for the method signature
        :return: A method signature object, assignable to attributes like __block_signature__
        :rtype: <type objc._method_signature>
        """
        _objc_so.PyObjCMethodSignature_WithMetaData.restype = ctypes.py_object
        return _objc_so.PyObjCMethodSignature_WithMetaData(ctypes.create_string_buffer(signature_str), None, False)

    @staticmethod
    def quote(string):
        return string.replace(' ', '%20')


def create_window(window):
    global _debug

    def create():
        browser = BrowserView(window)
        browser.first_show()

    if window.uid == 'master':
        create()
    else:
        AppHelper.callAfter(create)


def set_title(title, uid):
    BrowserView.instances[uid].set_title(title)


def create_file_dialog(dialog_type, directory, allow_multiple, save_filename, file_types, uid):
    file_filter = []

    # Parse file_types to obtain allowed file extensions
    for s in file_types:
        description, extensions = parse_file_type(s)
        file_extensions = [i.lstrip('*.') for i in extensions.split(';') if i != '*.*']
        file_filter.append([description, file_extensions or None])

    i = BrowserView.instances[uid]
    return i.create_file_dialog(dialog_type, directory, allow_multiple, save_filename, file_filter)


def load_url(url, uid):
    BrowserView.instances[uid].load_url(url)


def load_html(content, base_uri, uid):
    BrowserView.instances[uid].load_html(content, base_uri)


def destroy_window(uid):
    BrowserView.instances[uid].destroy()


def hide(uid):
    BrowserView.instances[uid].hide()


def show(uid):
    BrowserView.instances[uid].show()


def toggle_fullscreen(uid):
    BrowserView.instances[uid].toggle_fullscreen()


def resize(width, height, uid):
    BrowserView.instances[uid].resize(width, height)


def minimize(uid):
    BrowserView.instances[uid].minimize()


def restore(uid):
    BrowserView.instances[uid].restore()


def move(x, y, uid):
    AppHelper.callAfter(BrowserView.instances[uid].move, x, y)


def get_current_url(uid):
    return BrowserView.instances[uid].get_current_url()


def evaluate_js(script, uid):
    return BrowserView.instances[uid].evaluate_js(script)


def get_position(uid):
    def _position(coordinates):
        screen_frame = AppKit.NSScreen.mainScreen().frame()

        if screen_frame is None:
            raise RuntimeError('Failed to obtain screen')

        window = BrowserView.instances[uid].window
        frame = window.frame()
        coordinates[0] = int(frame.origin.x)
        coordinates[1] = int(screen_frame.size.height - frame.origin.y - frame.size.height)
        semaphore.release()

    coordinates = [None, None]
    semaphore = Semaphore(0)

    AppHelper.callAfter(_position, coordinates)
    semaphore.acquire()

    return coordinates


def get_size(uid):
    def _size(dimensions):
        size = BrowserView.instances[uid].window.frame().size
        dimensions[0] = size.width
        dimensions[1] = size.height
        semaphore.release()

    dimensions = [None, None]
    semaphore = Semaphore(0)

    AppHelper.callAfter(_size, dimensions)
    semaphore.acquire()

    return dimensions<|MERGE_RESOLUTION|>--- conflicted
+++ resolved
@@ -328,12 +328,6 @@
         self.window.setMinSize_(AppKit.NSSize(window.min_size[0], window.min_size[1]))
         self.window.setAnimationBehavior_(AppKit.NSWindowAnimationBehaviorDocumentWindow)
         BrowserView.cascade_loc = self.window.cascadeTopLeftFromPoint_(BrowserView.cascade_loc)
-<<<<<<< HEAD
-        self.webkit = BrowserView.WebKitHost.alloc().initWithFrame_(rect).retain()
-
-        if window.x is not None and window.y is not None:
-            self.move(window.x, window.y)
-=======
 
         frame = self.window.frame()
         frame.size.width = window.initial_width
@@ -344,7 +338,6 @@
 
         if window.initial_x is not None and window.initial_y is not None:
             self.move(window.initial_x, window.initial_y)
->>>>>>> 1d62b9b5
         else:
             self.window.center()
 
@@ -398,10 +391,6 @@
         self.shown.set()
 
 
-<<<<<<< HEAD
-
-=======
->>>>>>> 1d62b9b5
     def first_show(self):
         if not self.hidden:
             self.window.makeKeyAndOrderFront_(self.window)
@@ -475,27 +464,12 @@
         self.window.deminiaturize_(self)
 
     def move(self, x, y):
-<<<<<<< HEAD
-        frame = self.window.frame()
-
-        # TODO this will calculate incorrect coordinates during coordinate transfor,
-        # if window is moved to another screen
-        screenFrame = AppKit.NSScreen.mainScreen().frame()
-        if screenFrame is None:
-            raise RuntimeError('Failed to obtain screen')
-
-        frame.origin.x = x
-        frame.origin.y = screenFrame.size.height - frame.size.height - y
-
-        self.window.setFrame_display_(frame, True)
-=======
         screen_frame = AppKit.NSScreen.mainScreen().frame()
         if screen_frame is None:
             raise RuntimeError('Failed to obtain screen')
 
         flipped_y = screen_frame.size.height - y
         self.window.setFrameTopLeftPoint_(AppKit.NSPoint(x, flipped_y))
->>>>>>> 1d62b9b5
 
     def get_current_url(self):
         def get():

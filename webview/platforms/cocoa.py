"""
(C) 2014-2019 Roman Sirokov and contributors
Licensed under BSD license

http://github.com/r0x0r/pywebview/
"""
import json
import logging
import webbrowser
import ctypes
from threading import Semaphore, Thread
import typing as t

import Foundation
import AppKit
import WebKit
from PyObjCTools import AppHelper
from objc import _objc, nil, super, registerMetaDataForSelector, selector

from webview import _debug, _user_agent, _private_mode, OPEN_DIALOG, FOLDER_DIALOG, SAVE_DIALOG, parse_file_type, windows
<<<<<<< HEAD
from webview.util import parse_api_js, default_html, js_bridge_call
=======
from webview.util import create_cookie, parse_api_js, default_html, js_bridge_call
>>>>>>> 6c403922
from webview.js.css import disable_text_select
from webview.screen import Screen
from webview.window import FixPoint
from webview.menu import Menu, MenuAction, MenuSeparator

settings = {}

# This lines allow to load non-HTTPS resources, like a local app as: http://127.0.0.1:5000
bundle = AppKit.NSBundle.mainBundle()
info = bundle.localizedInfoDictionary() or bundle.infoDictionary()
info['NSAppTransportSecurity'] = {'NSAllowsArbitraryLoads': Foundation.YES}
info['NSRequiresAquaSystemAppearance'] = Foundation.NO  # Enable dark mode support for Mojave

# Dynamic library required by BrowserView.pyobjc_method_signature()
_objc_so = ctypes.cdll.LoadLibrary(_objc.__file__)

# Bridgesupport metadata for [WKWebView evaluateJavaScript:completionHandler:]
_eval_js_metadata = { 'arguments': { 3: { 'callable': { 'retval': { 'type': b'v' },
                      'arguments': { 0: { 'type': b'^v' }, 1: { 'type': b'@' }, 2: { 'type': b'@' }}}}}}

# Fallbacks, in case these constants are not wrapped by PyObjC
try:
    NSFullSizeContentViewWindowMask = AppKit.NSFullSizeContentViewWindowMask
except AttributeError:
    NSFullSizeContentViewWindowMask = 1 << 15

try:
    NSWindowTitleHidden = AppKit.NSWindowTitleHidden
except AttributeError:
    NSWindowTitleHidden = 1

logger = logging.getLogger('pywebview')
logger.debug('Using Cocoa')

renderer = 'wkwebview'

class BrowserView:
    instances = {}
    app = AppKit.NSApplication.sharedApplication()
    cascade_loc = Foundation.NSMakePoint(100.0, 0.0)

    class AppDelegate(AppKit.NSObject):
        def applicationShouldTerminate_(self, app):
            for i in BrowserView.instances.values():
                i.closing.set()
            return Foundation.YES

    class WindowDelegate(AppKit.NSObject):
        def windowShouldClose_(self, window):
            i = BrowserView.get_instance('window', window)
            return BrowserView.should_close(i.pywebview_window)

        def windowWillClose_(self, notification):
            # Delete the closed instance from the dict
            i = BrowserView.get_instance('window', notification.object())
            del BrowserView.instances[i.uid]

            if i.pywebview_window in windows:
                windows.remove(i.pywebview_window)

            i.closed.set()

            if BrowserView.instances == {}:
                BrowserView.app.stop_(self)

        def windowDidResize_(self, notification):
            i = BrowserView.get_instance('window', notification.object())
            size = i.window.frame().size
            i.pywebview_window.events.resized.set(size.width, size.height)

        def windowDidMiniaturize_(self, notification):
            i = BrowserView.get_instance('window', notification.object())
            i.pywebview_window.events.minimized.set()

        def windowDidDeminiaturize_(self, notification):
            i = BrowserView.get_instance('window', notification.object())
            i.pywebview_window.events.restored.set()

        def windowDidEnterFullScreen_(self, notification):
            i = BrowserView.get_instance('window', notification.object())
            i.pywebview_window.events.maximized.set()

        def windowDidExitFullScreen_(self, notification):
            i = BrowserView.get_instance('window', notification.object())
            i.pywebview_window.events.restored.set()

        def windowDidMove_(self, notification):
            i = BrowserView.get_instance('window', notification.object())
            frame = i.window.frame()
            screen = i.window.screen().frame()
            flipped_y = screen.size.height - frame.size.height - frame.origin.y
            i.pywebview_window.events.moved.set(frame.origin.x, flipped_y)


    class JSBridge(AppKit.NSObject):
        def initWithObject_(self, window):
            super(BrowserView.JSBridge, self).init()
            self.window = window
            return self

        def userContentController_didReceiveScriptMessage_(self, controller, message):
            func_name, param, value_id = json.loads(message.body())
            if param is WebKit.WebUndefined.undefined():
                param = None
            js_bridge_call(self.window, func_name, param, value_id)

    class BrowserDelegate(AppKit.NSObject):
        # Display a JavaScript alert panel containing the specified message
        def webView_runJavaScriptAlertPanelWithMessage_initiatedByFrame_completionHandler_(self, webview, message, frame, handler):
            AppKit.NSRunningApplication.currentApplication().activateWithOptions_(AppKit.NSApplicationActivateIgnoringOtherApps)
            alert = AppKit.NSAlert.alloc().init()
            alert.setInformativeText_(message)
            alert.runModal()

            if not handler.__block_signature__:
                handler.__block_signature__ = BrowserView.pyobjc_method_signature(b'v@')
            handler()

        # Display a JavaScript confirm panel containing the specified message
        def webView_runJavaScriptConfirmPanelWithMessage_initiatedByFrame_completionHandler_(self, webview, message, frame, handler):
            i = BrowserView.get_instance('webkit', webview)
            ok = i.localization['global.ok']
            cancel = i.localization['global.cancel']

            # TODO returning confirmation result does not work currently
            result = BrowserView.display_confirmation_dialog(ok, cancel, message)
            handler(Foundation.YES)

        # Display an open panel for <input type="file"> element
        def webView_runOpenPanelWithParameters_initiatedByFrame_completionHandler_(self, webview, param, frame, handler):
            i = list(BrowserView.instances.values())[0]
            files = i.create_file_dialog(OPEN_DIALOG, '', param.allowsMultipleSelection(), '', [], main_thread=True)

            if not handler.__block_signature__:
                handler.__block_signature__ = BrowserView.pyobjc_method_signature(b'v@@')

            if files:
                urls = [Foundation.NSURL.fileURLWithPath_(BrowserView.quote(i)) for i in files]
                handler(urls)
            else:
                handler(nil)

        # Open target="_blank" links in external browser
        def webView_createWebViewWithConfiguration_forNavigationAction_windowFeatures_(self, webview, config, action, features):
            if action.navigationType() == getattr(WebKit, 'WKNavigationTypeLinkActivated', 0):
                webbrowser.open(action.request().URL().absoluteString(), 2, True)
            return nil

        # WKNavigationDelegate method, invoked when a navigation decision needs to be made
        def webView_decidePolicyForNavigationAction_decisionHandler_(self, webview, action, handler):
            # The event that might have triggered the navigation
            event = AppKit.NSApp.currentEvent()

            if not handler.__block_signature__:
                handler.__block_signature__ = BrowserView.pyobjc_method_signature(b'v@i')

            """ Disable back navigation on pressing the Delete key: """
            # Check if the requested navigation action is Back/Forward
            if action.navigationType() == getattr(WebKit, 'WKNavigationTypeBackForward', 2):
                # Check if the event is a Delete key press (keyCode = 51)
                if event and event.type() == AppKit.NSKeyDown and event.keyCode() == 51:
                    # If so, ignore the request and return
                    handler(getattr(WebKit, 'WKNavigationActionPolicyCancel', 0))
                    return

            # Normal navigation, allow
            handler(getattr(WebKit, 'WKNavigationActionPolicyAllow', 1))

        # Show the webview when it finishes loading
        def webView_didFinishNavigation_(self, webview, nav):
            # Add the webview to the window if it's not yet the contentView
            i = BrowserView.get_instance('webkit', webview)

            if i:
                if not webview.window():
                    i.window.setContentView_(webview)
                    i.window.makeFirstResponder_(webview)

                script = parse_api_js(i.js_bridge.window, 'cocoa')
                i.webkit.evaluateJavaScript_completionHandler_(script, lambda a,b: None)

                if not i.text_select:
                    i.webkit.evaluateJavaScript_completionHandler_(disable_text_select, lambda a,b: None)

                print_hook = 'window.print = function() { window.webkit.messageHandlers.browserDelegate.postMessage("print") };'
                i.webkit.evaluateJavaScript_completionHandler_(print_hook, lambda a,b: None)

                i.loaded.set()

        # Handle JavaScript window.print()
        def userContentController_didReceiveScriptMessage_(self, controller, message):
            if message.body() == 'print':
                i = BrowserView.get_instance('_browserDelegate', self)
                BrowserView.print_webview(i.webkit)

    class FileFilterChooser(AppKit.NSPopUpButton):
        def initWithFilter_(self, file_filter):
            super(BrowserView.FileFilterChooser, self).init()
            self.filter = file_filter

            self.addItemsWithTitles_([i[0] for i in self.filter])
            self.setAction_('onChange:')
            self.setTarget_(self)
            return self

        def onChange_(self, sender):
            option = sender.indexOfSelectedItem()
            self.window().setAllowedFileTypes_(self.filter[option][1])

    class WebKitHost(WebKit.WKWebView):
        def mouseDown_(self, event):
            i = BrowserView.get_instance('webkit', self)
            window = self.window()

            if i.frameless and i.easy_drag:
                windowFrame = window.frame()
                if windowFrame is None:
                    raise RuntimeError('Failed to obtain screen')

                self.initialLocation = window.convertBaseToScreen_(event.locationInWindow())
                self.initialLocation.x -= windowFrame.origin.x
                self.initialLocation.y -= windowFrame.origin.y

            super(BrowserView.WebKitHost, self).mouseDown_(event)

        def mouseDragged_(self, event):
            i = BrowserView.get_instance('webkit', self)
            window = self.window()

            if i.frameless and i.easy_drag:
                screenFrame = AppKit.NSScreen.mainScreen().frame()
                if screenFrame is None:
                    raise RuntimeError('Failed to obtain screen')

                windowFrame = window.frame()
                if windowFrame is None:
                    raise RuntimeError('Failed to obtain frame')

                currentLocation = window.convertBaseToScreen_(window.mouseLocationOutsideOfEventStream())
                newOrigin = AppKit.NSMakePoint((currentLocation.x - self.initialLocation.x),
                                        (currentLocation.y - self.initialLocation.y))
                if (newOrigin.y + windowFrame.size.height) > \
                    (screenFrame.origin.y + screenFrame.size.height):
                    newOrigin.y = screenFrame.origin.y + \
                                (screenFrame.size.height + windowFrame.size.height)
                window.setFrameOrigin_(newOrigin)

            if event.modifierFlags() & getattr(AppKit, 'NSEventModifierFlagControl', 1 << 18):
                i = BrowserView.get_instance('webkit', self)
                if not _debug['mode']:
                    return

            super(BrowserView.WebKitHost, self).mouseDown_(event)

        def rightMouseDown_(self, event):
            i = BrowserView.get_instance('webkit', self)
            if _debug['mode']:
                super(BrowserView.WebKitHost, self).rightMouseDown_(event)

        def performKeyEquivalent_(self, theEvent):
            """
            Handle common hotkey shortcuts as copy/cut/paste/undo/select all/quit
            :param theEvent:
            :return:
            """

            # Fix arrow keys not responding in text inputs
            keyCode_ = theEvent.keyCode()
            UP, DOWN, LEFT, RIGHT, DELETE, PG_DWN, PG_UP = 126, 125, 123, 124, 117, 121, 116

            if keyCode_ in (UP, DOWN, LEFT, RIGHT, DELETE, PG_DWN, PG_UP):
                return False

            if theEvent.type() == AppKit.NSKeyDown and theEvent.modifierFlags() & AppKit.NSCommandKeyMask:
                responder = self.window().firstResponder()
                keyCode = theEvent.keyCode()

                if responder != None:
                    handled = False
                    range_ = responder.selectedRange()
                    hasSelectedText = len(range_) > 0

                    if keyCode == 7 and hasSelectedText : #cut
                        responder.cut_(self)
                        handled = True
                    elif keyCode == 8 and hasSelectedText:  #copy
                        responder.copy_(self)
                        handled = True
                    elif keyCode == 9:  # paste
                        responder.paste_(self)
                        handled = True
                    elif keyCode == 0:  # select all
                        responder.selectAll_(self)
                        handled = True
                    elif keyCode == 6:  # undo
                        if responder.undoManager().canUndo():
                            responder.undoManager().undo()
                            handled = True
                    elif keyCode == 12:  # quit
                        BrowserView.app.stop_(self)
                    elif keyCode == 13:  # w (close)
                        self.window().performClose_(theEvent)
                        handled = True

                    return handled

            return True


    def __init__(self, window):
        BrowserView.instances[window.uid] = self
        self.uid = window.uid
        self.pywebview_window = window

        self.js_bridge = None
        self._file_name = None
        self._file_name_semaphore = Semaphore(0)
        self._current_url_semaphore = Semaphore(0)
        self.closed = window.events.closed
        self.closing = window.events.closing
        self.shown = window.events.shown
        self.loaded = window.events.loaded
        self.confirm_close = window.confirm_close
        self.title = window.title
        self.text_select = window.text_select
        self.is_fullscreen = False
        self.hidden = window.hidden
        self.minimized = window.minimized
        self.localization = window.localization

        rect = AppKit.NSMakeRect(0.0, 0.0, window.initial_width, window.initial_height)
        window_mask = AppKit.NSTitledWindowMask | AppKit.NSClosableWindowMask | AppKit.NSMiniaturizableWindowMask

        if window.resizable:
            window_mask = window_mask | AppKit.NSResizableWindowMask

        if window.frameless:
            window_mask = window_mask | NSFullSizeContentViewWindowMask | AppKit.NSTexturedBackgroundWindowMask

        # The allocated resources are retained because we would explicitly delete
        # this instance when its window is closed
        self.window = AppKit.NSWindow.alloc().\
            initWithContentRect_styleMask_backing_defer_(rect, window_mask, AppKit.NSBackingStoreBuffered, False).retain()
        self.window.setTitle_(window.title)
        self.window.setMinSize_(AppKit.NSSize(window.min_size[0], window.min_size[1]))
        self.window.setAnimationBehavior_(AppKit.NSWindowAnimationBehaviorDocumentWindow)
        BrowserView.cascade_loc = self.window.cascadeTopLeftFromPoint_(BrowserView.cascade_loc)

        frame = self.window.frame()
        frame.size.width = window.initial_width
        frame.size.height = window.initial_height
        self.window.setFrame_display_(frame, True)

        self.webkit = BrowserView.WebKitHost.alloc().initWithFrame_(rect).retain()

        self._browserDelegate = BrowserView.BrowserDelegate.alloc().init().retain()
        self._windowDelegate = BrowserView.WindowDelegate.alloc().init().retain()
        self._appDelegate = BrowserView.AppDelegate.alloc().init().retain()

        BrowserView.app.setDelegate_(self._appDelegate)
        self.webkit.setUIDelegate_(self._browserDelegate)
        self.webkit.setNavigationDelegate_(self._browserDelegate)

        config = self.webkit.configuration()
        config.userContentController().addScriptMessageHandler_name_(self._browserDelegate, 'browserDelegate')

        if _private_mode:
            # nonPersisentDataStore preserves cookies for some unknown reason. For this reason we use default datastore
            # and clear all the cookies beforehand
            datastore = WebKit.WKWebsiteDataStore.defaultDataStore()

            def dummy_completion_handler():
                pass

            data_types = WebKit.WKWebsiteDataStore.allWebsiteDataTypes()
            from_start = WebKit.NSDate.dateWithTimeIntervalSince1970_(0)
            config.setWebsiteDataStore_(datastore)
            datastore.removeDataOfTypes_modifiedSince_completionHandler_(data_types, from_start, dummy_completion_handler)
        else:
<<<<<<< HEAD
            datastore = WebKit.WKWebsiteDataStore.defaultDataStore()
            config.setWebsiteDataStore_(datastore)
=======
            self.datastore = WebKit.WKWebsiteDataStore.defaultDataStore()
            config.setWebsiteDataStore_(self.datastore)
>>>>>>> 6c403922

        config.preferences().setValue_forKey_(Foundation.NO, 'backspaceKeyNavigationEnabled')
        config.preferences().setValue_forKey_(True, 'allowFileAccessFromFileURLs')

        if _debug['mode']:
            config.preferences().setValue_forKey_(Foundation.YES, 'developerExtrasEnabled')

        self.js_bridge = BrowserView.JSBridge.alloc().initWithObject_(window)
        config.userContentController().addScriptMessageHandler_name_(self.js_bridge, 'jsBridge')

        user_agent = settings.get('user_agent') or _user_agent
        if user_agent:
            self.webkit.setCustomUserAgent_(user_agent)

        if window.initial_x is not None and window.initial_y is not None:
            self.move(window.initial_x, window.initial_y)
        else:
            self.window.center()

        if window.transparent:
            self.window.setOpaque_(False)
            self.window.setHasShadow_(False)
            self.window.setBackgroundColor_(BrowserView.nscolor_from_hex(window.background_color, 0))
            self.webkit.setValue_forKey_(True, 'drawsTransparentBackground')
        else:
            self.window.setBackgroundColor_(BrowserView.nscolor_from_hex(window.background_color))

        self.window.setDelegate_(self._windowDelegate)

        self.frameless = window.frameless
        self.easy_drag = window.easy_drag

        if window.frameless:
            # Make content full size and titlebar transparent
            self.window.setTitlebarAppearsTransparent_(True)
            self.window.setTitleVisibility_(NSWindowTitleHidden)
            self.window.standardWindowButton_(AppKit.NSWindowCloseButton).setHidden_(True)
            self.window.standardWindowButton_(AppKit.NSWindowMiniaturizeButton).setHidden_(True)
            self.window.standardWindowButton_(AppKit.NSWindowZoomButton).setHidden_(True)
        else:
            # Set the titlebar color (so that it does not change with the window color)
            self.window.contentView().superview().subviews().lastObject().setBackgroundColor_(AppKit.NSColor.windowBackgroundColor())

        if window.on_top:
            self.window.setLevel_(AppKit.NSStatusWindowLevel)

        try:
            self.webkit.evaluateJavaScript_completionHandler_('', lambda a, b: None)
        except TypeError:
            registerMetaDataForSelector(b'WKWebView', b'evaluateJavaScript:completionHandler:', _eval_js_metadata)

        if window.real_url:
            self.url = window.real_url
            self.load_url(window.real_url)
        elif window.html:
            self.load_html(window.html, '')
        else:
            self.load_html(default_html, '')

        if window.fullscreen:
            self.toggle_fullscreen()

        self.shown.set()

    def first_show(self):
        if not self.hidden:
            self.window.makeKeyAndOrderFront_(self.window)
        else:
            self.hidden = False

        if self.minimized:
            self.minimize()

        if not BrowserView.app.isRunning():
            # Add the default Cocoa application menu
            self._add_app_menu()
            self._add_view_menu()

            BrowserView.app.activateIgnoringOtherApps_(Foundation.YES)
            AppHelper.installMachInterrupt()
            BrowserView.app.run()

    def show(self):
        def _show():
            self.window.makeKeyAndOrderFront_(self.window)

        AppHelper.callAfter(_show)

    def hide(self):
        def _hide():
            self.window.orderOut_(self.window)

        AppHelper.callAfter(_hide)

    def destroy(self):
        AppHelper.callAfter(self.window.close)

    def set_title(self, title):
        def _set_title():
            self.window.setTitle_(title)

        AppHelper.callAfter(_set_title)

    def toggle_fullscreen(self):
        def toggle():
            if self.is_fullscreen:
                window_behaviour = 1 << 2  # NSWindowCollectionBehaviorManaged
            else:
                window_behaviour = 1 << 7  # NSWindowCollectionBehaviorFullScreenPrimary

            self.window.setCollectionBehavior_(window_behaviour)
            self.window.toggleFullScreen_(None)

        AppHelper.callAfter(toggle)
        self.is_fullscreen = not self.is_fullscreen

    def resize(self, width, height, fix_point):
        def _resize():
            frame = self.window.frame()

            if fix_point & FixPoint.EAST:
                # Keep the right of the window in the same place
                frame.origin.x += frame.size.width - width

            if fix_point & FixPoint.NORTH:
                # Keep the top of the window in the same place
                frame.origin.y += frame.size.height - height

            frame.size.width = width
            frame.size.height = height

            self.window.setFrame_display_(frame, True)

        AppHelper.callAfter(_resize)

    def minimize(self):
        self.window.miniaturize_(self)

    def restore(self):
        self.window.deminiaturize_(self)

    def move(self, x, y):
        screen = self.window.screen().frame()
        flipped_y = screen.size.height - y
        self.window.setFrameTopLeftPoint_(AppKit.NSPoint(x, flipped_y))

    def get_cookies(self):
        def handler(cookies):
            for c in cookies:
                domain = c.domain()[1:] if c.domain().startswith('.') else c.domain()
                if domain not in self.url:
                    continue

                data = {
                    'name': c.name(),
                    'value': c.value(),
                    'path': c.path(),
                    'domain': c.domain(),
                    'expires': c.expiresDate(),
                    'secure': c.isSecure(),
                    'httponly': c.isHTTPOnly(),
                    'samesite': c.SameSitePolicy()
                }

                cookie = create_cookie(data)
                _cookies.append(cookie)

            cookie_semaphore.release()

        _cookies = []
        AppHelper.callAfter(self.datastore.httpCookieStore().getAllCookies_, handler)
        cookie_semaphore = Semaphore(0)
        cookie_semaphore.acquire()

        return _cookies

    def get_current_url(self):
        def get():
            self._current_url = str(self.webkit.URL())
            self._current_url_semaphore.release()

        AppHelper.callAfter(get)

        self._current_url_semaphore.acquire()
        return None if self._current_url == 'about:blank' else self._current_url


    def load_url(self, url):
        def load(url):
            page_url = Foundation.NSURL.URLWithString_(BrowserView.quote(url))
            req = Foundation.NSURLRequest.requestWithURL_(page_url)
            self.webkit.loadRequest_(req)

        self.loaded.clear()
        self.url = url
        AppHelper.callAfter(load, url)

    def load_html(self, content, base_uri):
        def load(content, url):
            url = Foundation.NSURL.URLWithString_(BrowserView.quote(url))
            self.webkit.loadHTMLString_baseURL_(content, url)

        self.loaded.clear()
        AppHelper.callAfter(load, content, base_uri)

    def evaluate_js(self, script):
        def eval():
            self.webkit.evaluateJavaScript_completionHandler_(script, handler)

        def handler(result, error):
            JSResult.result = None if result is None else json.loads(result)
            JSResult.result_semaphore.release()

        class JSResult:
            result = None
            result_semaphore = Semaphore(0)

        self.loaded.wait()
        AppHelper.callAfter(eval)

        JSResult.result_semaphore.acquire()
        return JSResult.result

    def create_file_dialog(self, dialog_type, directory, allow_multiple, save_filename, file_filter, main_thread=False):
        def create_dialog(*args):
            dialog_type = args[0]

            if dialog_type == SAVE_DIALOG:
                save_filename = args[2]

                save_dlg = AppKit.NSSavePanel.savePanel()
                save_dlg.setTitle_(self.localization['global.saveFile'])

                if directory:  # set initial directory
                    save_dlg.setDirectoryURL_(Foundation.NSURL.fileURLWithPath_(directory))

                if save_filename:  # set file name
                    save_dlg.setNameFieldStringValue_(save_filename)

                if save_dlg.runModal() == AppKit.NSFileHandlingPanelOKButton:
                    self._file_name = save_dlg.filename()
                else:
                    self._file_name = None
            else:
                allow_multiple = args[1]

                open_dlg = AppKit.NSOpenPanel.openPanel()

                # Enable the selection of files in the dialog.
                open_dlg.setCanChooseFiles_(dialog_type != FOLDER_DIALOG)

                # Enable the selection of directories in the dialog.
                open_dlg.setCanChooseDirectories_(dialog_type == FOLDER_DIALOG)

                # Enable / disable multiple selection
                open_dlg.setAllowsMultipleSelection_(allow_multiple)

                # Set allowed file extensions
                if file_filter:
                    open_dlg.setAllowedFileTypes_(file_filter[0][1])

                    # Add a menu to choose between multiple file filters
                    if len(file_filter) > 1:
                        filter_chooser = BrowserView.FileFilterChooser.alloc().initWithFilter_(file_filter)
                        open_dlg.setAccessoryView_(filter_chooser)
                        open_dlg.setAccessoryViewDisclosed_(True)

                if directory:  # set initial directory
                    open_dlg.setDirectoryURL_(Foundation.NSURL.fileURLWithPath_(directory))

                if open_dlg.runModal() == AppKit.NSFileHandlingPanelOKButton:
                    files = open_dlg.filenames()
                    self._file_name = tuple(files)
                else:
                    self._file_name = None

            if not main_thread:
                self._file_name_semaphore.release()

        if main_thread:
            create_dialog(dialog_type, allow_multiple, save_filename)
        else:
            AppHelper.callAfter(create_dialog, dialog_type, allow_multiple, save_filename)
            self._file_name_semaphore.acquire()

        return self._file_name

    def _add_app_menu(self):
        """
        Create a default Cocoa menu that shows 'Services', 'Hide',
        'Hide Others', 'Show All', and 'Quit'. Will append the application name
        to some menu items if it's available.
        """

        mainMenu = self.app.mainMenu()

        # Create an application menu and make it a submenu of the main menu
        mainAppMenuItem = AppKit.NSMenuItem.alloc().init()
        # The application menu is the first item, so add this menu ast the first item
        mainMenu.insertItem_atIndex_(mainAppMenuItem, 0)
        appMenu = AppKit.NSMenu.alloc().init()
        mainAppMenuItem.setSubmenu_(appMenu)

        appMenu.addItemWithTitle_action_keyEquivalent_(self._append_app_name(self.localization["cocoa.menu.about"]), "orderFrontStandardAboutPanel:", "")

        appMenu.addItem_(AppKit.NSMenuItem.separatorItem())

        # Set the 'Services' menu for the app and create an app menu item
        appServicesMenu = AppKit.NSMenu.alloc().init()
        self.app.setServicesMenu_(appServicesMenu)
        servicesMenuItem = appMenu.addItemWithTitle_action_keyEquivalent_(self.localization["cocoa.menu.services"], nil, "")
        servicesMenuItem.setSubmenu_(appServicesMenu)

        appMenu.addItem_(AppKit.NSMenuItem.separatorItem())

        # Append the 'Hide', 'Hide Others', and 'Show All' menu items
        appMenu.addItemWithTitle_action_keyEquivalent_(self._append_app_name(self.localization["cocoa.menu.hide"]), "hide:", "h")
        hideOthersMenuItem = appMenu.addItemWithTitle_action_keyEquivalent_(self.localization["cocoa.menu.hideOthers"], "hideOtherApplications:", "h")
        hideOthersMenuItem.setKeyEquivalentModifierMask_(AppKit.NSAlternateKeyMask | AppKit.NSCommandKeyMask)
        appMenu.addItemWithTitle_action_keyEquivalent_(self.localization["cocoa.menu.showAll"], "unhideAllApplications:", "")

        appMenu.addItem_(AppKit.NSMenuItem.separatorItem())

        # Append a 'Quit' menu item
        appMenu.addItemWithTitle_action_keyEquivalent_(self._append_app_name(self.localization["cocoa.menu.quit"]), "terminate:", "q")

    def _add_view_menu(self):
        """
        Create a default View menu that shows 'Enter Full Screen'.
        """
        mainMenu = self.app.mainMenu()

        # Create an View menu and make it a submenu of the main menu
        viewMenu = AppKit.NSMenu.alloc().init()
        viewMenu.setTitle_(self.localization["cocoa.menu.view"])
        viewMenuItem = AppKit.NSMenuItem.alloc().init()
        viewMenuItem.setSubmenu_(viewMenu)
        # Make the view menu the first item after the application menu
        mainMenu.insertItem_atIndex_(viewMenuItem, 1)

        # TODO: localization of the Enter fullscreen string has no effect
        fullScreenMenuItem = viewMenu.addItemWithTitle_action_keyEquivalent_(self.localization["cocoa.menu.fullscreen"], "toggleFullScreen:", "f")
        fullScreenMenuItem.setKeyEquivalentModifierMask_(AppKit.NSControlKeyMask | AppKit.NSCommandKeyMask)

    def _append_app_name(self, val):
        """
        Append the application name to a string if it's available. If not, the
        string is returned unchanged.

        :param str val: The string to append to
        :return: String with app name appended, or unchanged string
        :rtype: str
        """
        if "CFBundleName" in info:
            val += " {}".format(info["CFBundleName"])
        return val

    @staticmethod
    def nscolor_from_hex(hex_string, alpha=1.0):
        """
        Convert given hex color to NSColor.

        :hex_string: Hex code of the color as #RGB or #RRGGBB
        """

        hex_string = hex_string[1:]     # Remove leading hash
        if len(hex_string) == 3:
            hex_string = ''.join([c*2 for c in hex_string]) # 3-digit to 6-digit

        hex_int = int(hex_string, 16)
        rgb = (
            (hex_int >> 16) & 0xff,     # Red byte
            (hex_int >> 8) & 0xff,      # Blue byte
            (hex_int) & 0xff            # Green byte
        )
        rgb = [i / 255.0 for i in rgb]      # Normalize to range(0.0, 1.0)

        return AppKit.NSColor.colorWithSRGBRed_green_blue_alpha_(rgb[0], rgb[1], rgb[2], alpha)

    @staticmethod
    def get_instance(attr, value):
        """
        Return a BrowserView instance by the :value of its given :attribute,
        and None if no match is found.
        """
        for i in list(BrowserView.instances.values()):
            try:
                if getattr(i, attr) == value:
                    return i
            except AttributeError:
                break

        return None

    @staticmethod
    def display_confirmation_dialog(first_button, second_button, message):
        AppKit.NSApplication.sharedApplication()
        AppKit.NSRunningApplication.currentApplication().activateWithOptions_(AppKit.NSApplicationActivateIgnoringOtherApps)
        alert = AppKit.NSAlert.alloc().init()
        alert.addButtonWithTitle_(first_button)
        alert.addButtonWithTitle_(second_button)
        alert.setMessageText_(message)
        alert.setAlertStyle_(AppKit.NSWarningAlertStyle)

        return alert.runModal() == AppKit.NSAlertFirstButtonReturn

    @staticmethod
    def should_close(window):
        quit = window.localization['global.quit']
        cancel = window.localization['global.cancel']
        msg = window.localization['global.quitConfirmation']

        if not window.confirm_close or BrowserView.display_confirmation_dialog(quit, cancel, msg):
            should_cancel = window.events.closing.set()
            if should_cancel:
                return Foundation.NO
            else:
                return Foundation.YES
        else:
            return Foundation.NO

    @staticmethod
    def print_webview(webview):
        info = AppKit.NSPrintInfo.sharedPrintInfo().copy()

        # default print settings used by Safari
        info.setHorizontalPagination_(AppKit.NSFitPagination)
        info.setHorizontallyCentered_(Foundation.NO)
        info.setVerticallyCentered_(Foundation.NO)

        imageableBounds = info.imageablePageBounds()
        paperSize = info.paperSize()
        if (Foundation.NSWidth(imageableBounds) > paperSize.width):
            imageableBounds.origin.x = 0
            imageableBounds.size.width = paperSize.width
        if (Foundation.NSHeight(imageableBounds) > paperSize.height):
            imageableBounds.origin.y = 0
            imageableBounds.size.height = paperSize.height

        info.setBottomMargin_(Foundation.NSMinY(imageableBounds))
        info.setTopMargin_(paperSize.height - Foundation.NSMinY(imageableBounds) - Foundation.NSHeight(imageableBounds))
        info.setLeftMargin_(Foundation.NSMinX(imageableBounds))
        info.setRightMargin_(paperSize.width - Foundation.NSMinX(imageableBounds) - Foundation.NSWidth(imageableBounds))

        # show the print panel
        print_op = webview._printOperationWithPrintInfo_(info)
        print_op.runOperationModalForWindow_delegate_didRunSelector_contextInfo_(webview.window(), nil, nil, nil)

    @staticmethod
    def pyobjc_method_signature(signature_str):
        """
        Return a PyObjCMethodSignature object for given signature string.

        :param signature_str: A byte string containing the type encoding for the method signature
        :return: A method signature object, assignable to attributes like __block_signature__
        :rtype: <type objc._method_signature>
        """
        _objc_so.PyObjCMethodSignature_WithMetaData.restype = ctypes.py_object
        return _objc_so.PyObjCMethodSignature_WithMetaData(ctypes.create_string_buffer(signature_str), None, False)

    @staticmethod
    def quote(string):
        return string.replace(' ', '%20')


def setup_app():
    # MUST be called before create_window and set_app_menu
    pass

def create_window(window):
    global _debug

    def create():
        browser = BrowserView(window)
        browser.first_show()

    if window.uid == 'master':
        create()
    else:
        AppHelper.callAfter(create)


def set_title(title, uid):
    BrowserView.instances[uid].set_title(title)

def create_confirmation_dialog(title, message, uid):
    def _confirm():
        nonlocal result

        i =  BrowserView.instances[uid]
        ok = i.localization['global.ok']
        cancel = i.localization['global.cancel']

        result = BrowserView.display_confirmation_dialog(ok, cancel, message)
        semaphore.release()

    result = False

    semaphore = Semaphore(0)
    AppHelper.callAfter(_confirm)
    semaphore.acquire()

    return result


def create_file_dialog(dialog_type, directory, allow_multiple, save_filename, file_types, uid):
    file_filter = []

    # Parse file_types to obtain allowed file extensions
    for s in file_types:
        description, extensions = parse_file_type(s)
        file_extensions = [i.lstrip('*.') for i in extensions.split(';') if i != '*.*']
        file_filter.append([description, file_extensions or None])

    i = BrowserView.instances[uid]
    return i.create_file_dialog(dialog_type, directory, allow_multiple, save_filename, file_filter)


def load_url(url, uid):
    BrowserView.instances[uid].load_url(url)

def load_html(content, base_uri, uid):
    BrowserView.instances[uid].load_html(content, base_uri)

def set_app_menu(app_menu_list):
    """
    Create a custom menu for the app menu (MacOS bar menu)

    Args:
        app_menu_list ([webview.menu.Menu])
    """

    # From https://github.com/r0x0r/pywebview/issues/500
    class InternalMenu:
        def __init__(self, title, parent):
            self.m = AppKit.NSMenu.alloc().init()
            self.item = AppKit.NSMenuItem.alloc().init()
            self.item.setSubmenu_(self.m)
            if not isinstance(parent, self.__class__):
                self.m.setTitle_(title)
                parent.addItem_(self.item)
            else:
                self.item.setTitle_(title)
                parent.m.addItem_(self.item)

        def action(self, title: str, action: callable, command: t.Optional[str] = None):
            InternalAction(self, title, action, command)
            return self

        def separator(self):
            self.m.addItem_(AppKit.NSMenuItem.separatorItem())
            return self

        def sub_menu(self, title: str):
            return self.__class__(title, parent=self)


    class InternalAction:
        def __init__(self, parent: InternalMenu, title: str, action: callable, command=None):
            self.action = action
            s = selector(self._call_action, signature=b'v@:')
            if command:
                item = parent.m.addItemWithTitle_action_keyEquivalent_(title, s, command)
            else:
                item = AppKit.NSMenuItem.alloc().init()
                item.setAction_(s)
                item.setTitle_(title)
                parent.m.addItem_(item)
            item.setTarget_(self)

        def _call_action(self):
            # Don't run action function on main thread
            Thread(target=self.action).start()

    def create_submenu(title, line_items, supermenu):
        m = InternalMenu(title, parent=supermenu)
        for menu_line_item in line_items:
            if isinstance(menu_line_item, MenuSeparator):
                m = m.separator()
            elif isinstance(menu_line_item, MenuAction):
                m = m.action(
                    menu_line_item.title,
                    menu_line_item.function
                )
            elif isinstance(menu_line_item, Menu):
                create_submenu(menu_line_item.title, menu_line_item.items, m)

    os_bar_menu = BrowserView.app.mainMenu()
    if os_bar_menu is None:
        os_bar_menu = AppKit.NSMenu.alloc().init()
        BrowserView.app.setMainMenu_(os_bar_menu)

    for app_menu in app_menu_list:
        create_submenu(app_menu.title, app_menu.items, os_bar_menu)

def get_active_window():
    active_window = BrowserView.app.keyWindow()
    if active_window is None:
        return None

    active_window_number = active_window.windowNumber()

    for uid, browser_view_instance in BrowserView.instances.items():
        if browser_view_instance.window.windowNumber() == active_window_number:
            return browser_view_instance.pywebview_window

    return None

def destroy_window(uid):
    BrowserView.instances[uid].destroy()


def hide(uid):
    BrowserView.instances[uid].hide()


def show(uid):
    BrowserView.instances[uid].show()


def toggle_fullscreen(uid):
    BrowserView.instances[uid].toggle_fullscreen()


def set_on_top(uid, top):
    def _set_on_top():
        level = AppKit.NSStatusWindowLevel if top else AppKit.NSNormalWindowLevel
        BrowserView.instances[uid].window.setLevel_(level)

    AppHelper.callAfter(_set_on_top)


def resize(width, height, uid, fix_point):
    BrowserView.instances[uid].resize(width, height, fix_point)


def minimize(uid):
    BrowserView.instances[uid].minimize()


def restore(uid):
    BrowserView.instances[uid].restore()


def move(x, y, uid):
    AppHelper.callAfter(BrowserView.instances[uid].move, x, y)


def get_current_url(uid):
    return BrowserView.instances[uid].get_current_url()


def get_cookies(uid):
    return BrowserView.instances[uid].get_cookies()


def evaluate_js(script, uid):
    return BrowserView.instances[uid].evaluate_js(script)


def get_position(uid):
    def _position(coordinates):
        screen_frame = AppKit.NSScreen.mainScreen().frame()

        if screen_frame is None:
            raise RuntimeError('Failed to obtain screen')

        window = BrowserView.instances[uid].window
        frame = window.frame()
        coordinates[0] = int(frame.origin.x)
        coordinates[1] = int(screen_frame.size.height - frame.origin.y - frame.size.height)
        semaphore.release()

    coordinates = [None, None]
    semaphore = Semaphore(0)

    try:
        _position(coordinates)
    except:
        AppHelper.callAfter(_position, coordinates)
        semaphore.acquire()

    return coordinates


def get_size(uid):
    def _size(dimensions):
        size = BrowserView.instances[uid].window.frame().size
        dimensions[0] = size.width
        dimensions[1] = size.height
        semaphore.release()

    dimensions = [None, None]
    semaphore = Semaphore(0)

    try:
        _size(dimensions)
    except:
        AppHelper.callAfter(_size, dimensions)
        semaphore.acquire()

    return dimensions


def get_screens():
    screens = [Screen(s.frame().size.width, s.frame().size.height) for s in AppKit.NSScreen.screens()]
    return screens
<|MERGE_RESOLUTION|>--- conflicted
+++ resolved
@@ -18,11 +18,7 @@
 from objc import _objc, nil, super, registerMetaDataForSelector, selector
 
 from webview import _debug, _user_agent, _private_mode, OPEN_DIALOG, FOLDER_DIALOG, SAVE_DIALOG, parse_file_type, windows
-<<<<<<< HEAD
-from webview.util import parse_api_js, default_html, js_bridge_call
-=======
 from webview.util import create_cookie, parse_api_js, default_html, js_bridge_call
->>>>>>> 6c403922
 from webview.js.css import disable_text_select
 from webview.screen import Screen
 from webview.window import FixPoint
@@ -402,13 +398,8 @@
             config.setWebsiteDataStore_(datastore)
             datastore.removeDataOfTypes_modifiedSince_completionHandler_(data_types, from_start, dummy_completion_handler)
         else:
-<<<<<<< HEAD
-            datastore = WebKit.WKWebsiteDataStore.defaultDataStore()
-            config.setWebsiteDataStore_(datastore)
-=======
             self.datastore = WebKit.WKWebsiteDataStore.defaultDataStore()
             config.setWebsiteDataStore_(self.datastore)
->>>>>>> 6c403922
 
         config.preferences().setValue_forKey_(Foundation.NO, 'backspaceKeyNavigationEnabled')
         config.preferences().setValue_forKey_(True, 'allowFileAccessFromFileURLs')

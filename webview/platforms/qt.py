--- conflicted
+++ resolved
@@ -376,11 +376,7 @@
                 '--enable-features=AutoplayIgnoreWebAudio',
             )
 
-<<<<<<< HEAD
         if _state['debug'] and is_webengine:
-=======
-        if _settings['debug'] and is_webengine:
->>>>>>> 1ac217c7
             # Initialise Remote debugging (need to be done only once)
             if not BrowserView.inspector_port:
                 BrowserView.inspector_port = BrowserView._get_debug_port()
@@ -393,7 +389,7 @@
         user_agent = _settings['user_agent']
         if user_agent and is_webengine:
             self.view.page().profile().setHttpUserAgent(user_agent)
-        
+
         self.cookies = {}
 
         if is_webengine:

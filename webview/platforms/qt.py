--- conflicted
+++ resolved
@@ -268,13 +268,8 @@
         else:
             self.view.setHtml(default_html, QtCore.QUrl(''))
 
-<<<<<<< HEAD
-        if window.x is not None and window.y is not None:
-            self.move(window.x, window.y)
-=======
         if window.initial_x is not None and window.initial_y is not None:
             self.move(window.initial_x, window.initial_y)
->>>>>>> 1d62b9b5
         else:
             center = QApplication.desktop().availableGeometry().center() - self.rect().center()
             self.move(center.x(), center.y())

'''
(C) 2014-2019 Roman Sirokov and contributors
Licensed under BSD license

http://github.com/r0x0r/pywebview/
'''

import os
import platform
import json
import logging
import webbrowser
import socket
import sys

from uuid import uuid1
from copy import copy, deepcopy
from threading import Semaphore, Event, Thread
import typing as t

from webview import _debug, _user_agent, _private_mode, _storage_path, OPEN_DIALOG, FOLDER_DIALOG, SAVE_DIALOG, windows
from webview.window import Window, FixPoint
<<<<<<< HEAD
from webview.util import default_html, parse_api_js, js_bridge_call
=======
from webview.util import create_cookie, default_html, parse_api_js, js_bridge_call
>>>>>>> 6c403922
from webview.js.css import disable_text_select
from webview.screen import Screen
from webview.window import FixPoint
from webview.menu import Menu, MenuAction, MenuSeparator


logger = logging.getLogger('pywebview')

settings = {}

from qtpy import QtCore

logger.debug('Using Qt %s' % QtCore.__version__)

from qtpy.QtWidgets import QMainWindow, QApplication, QFileDialog, QMessageBox, QAction, QMenuBar
from qtpy.QtGui import QColor, QScreen
from qtpy import PYQT6, PYSIDE6

try:
    from qtpy.QtWebEngineWidgets import QWebEngineView as QWebView, QWebEnginePage as QWebPage, QWebEngineProfile
    from qtpy.QtWebChannel import QWebChannel
    renderer = 'qtwebengine'
    is_webengine = True
except ImportError:
    from PyQt5 import QtWebKitWidgets
    from PyQt5.QtWebKitWidgets import QWebView, QWebPage
    is_webengine = False
    renderer = 'qtwebkit'

_main_window_created = Event()
_main_window_created.clear()

# suppress invalid style override error message on some Linux distros
os.environ['QT_STYLE_OVERRIDE'] = ''
_qt6 = True if PYQT6 or PYSIDE6 else False
_profile_storage_path = _storage_path or os.path.join(os.path.expanduser('~'), '.pywebview')


class BrowserView(QMainWindow):
    instances = {}
    inspector_port = None  # The localhost port at which the Remote debugger listens

    # In case we don't have native menubar, we have to save the top level menus and add them
    #     to each window's bar menu
    global_menubar_top_menus = []
    # If we don't save the rest of these, then QApplication can't access them
    global_menubar_other_objects = []
    # The first QMenuBar created
    global_menubar = None

    create_window_trigger = QtCore.Signal(object)
    set_title_trigger = QtCore.Signal(str)
    load_url_trigger = QtCore.Signal(str)
    html_trigger = QtCore.Signal(str, str)
    confirmation_dialog_trigger = QtCore.Signal(str, str, str)
    file_dialog_trigger = QtCore.Signal(int, str, bool, str, str)
    destroy_trigger = QtCore.Signal()
    hide_trigger = QtCore.Signal()
    show_trigger = QtCore.Signal()
    fullscreen_trigger = QtCore.Signal()
    window_size_trigger = QtCore.Signal(int, int, FixPoint)
    window_move_trigger = QtCore.Signal(int, int)
    window_minimize_trigger = QtCore.Signal()
    window_restore_trigger = QtCore.Signal()
    current_url_trigger = QtCore.Signal()
    evaluate_js_trigger = QtCore.Signal(str, str)
    on_top_trigger = QtCore.Signal(bool)

    class JSBridge(QtCore.QObject):
        qtype = QtCore.QJsonValue if is_webengine else str

        def __init__(self):
            super(BrowserView.JSBridge, self).__init__()

        @QtCore.Slot(str, qtype, str, result=str)
        def call(self, func_name, param, value_id):
            func_name = BrowserView._convert_string(func_name)
            param = BrowserView._convert_string(param)

            return js_bridge_call(self.window, func_name, json.loads(param), value_id)

    class WebView(QWebView):
        def __init__(self, parent=None):
            super(BrowserView.WebView, self).__init__(parent)

            if parent.frameless and parent.easy_drag:
                QApplication.instance().installEventFilter(self)
                self.setMouseTracking(True)

            self.transparent = parent.transparent
            if parent.transparent:
                self.setAttribute(QtCore.Qt.WA_TranslucentBackground)
                self.setAttribute(QtCore.Qt.WA_OpaquePaintEvent, False)
                self.setStyleSheet("background: transparent;")

        def contextMenuEvent(self, event):
            if _qt6:
                menu = self.createStandardContextMenu()
            else:
                menu = self.page().createStandardContextMenu()

            # If 'Inspect Element' is present in the default context menu, it
            # means the inspector is already up and running.
            for i in menu.actions():
                if i.text() == 'Inspect Element':
                    break
            else:
                # Inspector is not up yet, so create a pseudo 'Inspect Element'
                # menu that will fire it up.
                inspect_element = QAction('Inspect Element', menu)
                inspect_element.triggered.connect(self.show_inspector)
                menu.addAction(inspect_element)

            menu.exec_(event.globalPos())

        # Create a new webview window pointing at the Remote debugger server
        def show_inspector(self):
            uid = self.parent().uid + '-inspector'
            try:
                # If inspector already exists, bring it to the front
                BrowserView.instances[uid].raise_()
                BrowserView.instances[uid].activateWindow()
            except KeyError:
                title = 'Web Inspector - {}'.format(self.parent().title)
                url = 'http://localhost:{}'.format(BrowserView.inspector_port)
                print(url)
                window = Window('web_inspector', title, url, '', 700, 500, None, None, True, False,
                                (300, 200), False, False, False, False, False, False, '#fff', None,
                                False, False, False, False, None)
                window.localization = self.parent().localization

                inspector = BrowserView(window)
                inspector.show()

        def mousePressEvent(self, event):
            if event.button() == QtCore.Qt.LeftButton:
                self.drag_pos = event.globalPos() - self.parent().frameGeometry().topLeft()

            event.accept()

        def mouseMoveEvent(self, event):
            parent = self.parent()
            if parent.frameless and parent.easy_drag and int(event.buttons()) == 1:  # left button is pressed
                parent.move(event.globalPos() - self.drag_pos)

        def eventFilter(self, object, event):
            if object.parent() == self:
                if event.type() == QtCore.QEvent.MouseMove:
                    self.mouseMoveEvent(event)
                elif event.type() == QtCore.QEvent.MouseButtonPress:
                    self.mousePressEvent(event)

            return False

    # New-window-requests handler for Qt 5.5+ only
    class NavigationHandler(QWebPage):
        def __init__(self, parent=None):
            super(BrowserView.NavigationHandler, self).__init__(parent)

        def acceptNavigationRequest(self, url, type, is_main_frame):
            webbrowser.open(url.toString(), 2, True)
            return False

    class WebPage(QWebPage):
<<<<<<< HEAD
        def __init__(self, parent=None):
            if is_webengine:
                super(BrowserView.WebPage, self).__init__(BrowserView.profile, parent)
=======
        def __init__(self, parent=None, profile=None):
            if is_webengine and profile:
                super(BrowserView.WebPage, self).__init__(profile, parent)
>>>>>>> 6c403922
            else:
                super(BrowserView.WebPage, self).__init__(parent)

            if is_webengine:
                self.featurePermissionRequested.connect(self.onFeaturePermissionRequested)
                self.nav_handler = BrowserView.NavigationHandler(self)
            else:
                self.nav_handler = None

            if parent.transparent:
                self.setBackgroundColor(QtCore.Qt.transparent)

        if is_webengine:
            def onFeaturePermissionRequested(self, url, feature):
                if feature in (
                    QWebPage.MediaAudioCapture,
                    QWebPage.MediaVideoCapture,
                    QWebPage.MediaAudioVideoCapture,
                ):
                    self.setFeaturePermission(url, feature, QWebPage.PermissionGrantedByUser)
                else:
                    self.setFeaturePermission(url, feature, QWebPage.PermissionDeniedByUser)
        else:
            def acceptNavigationRequest(self, frame, request, type):
                if frame is None:
                    webbrowser.open(request.url().toString(), 2, True)
                    return False
                return True

        def userAgentForUrl(self, url):
            user_agent = settings.get('user_agent') or _user_agent
            if user_agent:
                return user_agent
            else:
                return super().userAgentForUrl(url)

        def createWindow(self, type):
            return self.nav_handler

    def __init__(self, window):
        super(BrowserView, self).__init__()
        BrowserView.instances[window.uid] = self
        self.uid = window.uid
        self.pywebview_window = window

        self.js_bridge = BrowserView.JSBridge()
        self.js_bridge.window = window

        self.is_fullscreen = False
        self.confirm_close = window.confirm_close
        self.text_select = window.text_select

        self._file_name_semaphore = Semaphore(0)
        self._current_url_semaphore = Semaphore(0)

        self.loaded = window.events.loaded
        self.shown = window.events.shown

        self.localization = window.localization

        self._js_results = {}
        self._current_url = None
        self._file_name = None
        self._confirmation_dialog_results = {}

        self.resize(window.initial_width, window.initial_height)
        self.title = window.title
        self.setWindowTitle(window.title)

        # Set window background color
        self.background_color = QColor()
        self.background_color.setNamedColor(window.background_color)
        palette = self.palette()
        palette.setColor(self.backgroundRole(), self.background_color)
        self.setPalette(palette)

        if not window.resizable:
            self.setFixedSize(window.initial_width, window.initial_height)

        self.setMinimumSize(window.min_size[0], window.min_size[1])

        self.frameless = window.frameless
        self.easy_drag = window.easy_drag
        flags = self.windowFlags()
        if self.frameless:
            flags = flags | QtCore.Qt.FramelessWindowHint

        if window.on_top:
            flags = flags | QtCore.Qt.WindowStaysOnTopHint

        self.setWindowFlags(flags)

        self.transparent = window.transparent
        if self.transparent:
            # Override the background color
            self.background_color = QColor('transparent')
            palette = self.palette()
            palette.setColor(self.backgroundRole(), self.background_color)
            self.setPalette(palette)
            # Enable the transparency hint
            self.setAttribute(QtCore.Qt.WA_TranslucentBackground)

        self.view = BrowserView.WebView(self)

        if is_webengine:
            os.environ['QTWEBENGINE_CHROMIUM_FLAGS'] = (
                '--use-fake-ui-for-media-stream --enable-features=AutoplayIgnoreWebAudio')

        if _debug['mode'] and is_webengine:
            # Initialise Remote debugging (need to be done only once)
            if not BrowserView.inspector_port:
                BrowserView.inspector_port = BrowserView._get_debug_port()
                os.environ['QTWEBENGINE_REMOTE_DEBUGGING'] = BrowserView.inspector_port
        else:
            self.view.setContextMenuPolicy(QtCore.Qt.NoContextMenu)  # disable right click context menu


        if is_webengine:
            if _private_mode:
                self.profile = QWebEngineProfile()
            else:
                self.profile = QWebEngineProfile('pywebview')
                self.profile.setPersistentStoragePath(_profile_storage_path)
                self.cookies = {}
                cookie_store = self.profile.cookieStore()
                cookie_store.cookieAdded.connect(self.on_cookie_added)
                cookie_store.cookieRemoved.connect(self.on_cookie_removed)

                self.view.setPage(BrowserView.WebPage(self.view, profile=self.profile))
        elif not is_webengine and not _private_mode:
            logger.warning('qtwebkit does not support _private_mode=False')

        self.view.page().loadFinished.connect(self.on_load_finished)
        self.setCentralWidget(self.view)

        self.create_window_trigger.connect(BrowserView.on_create_window)
        self.load_url_trigger.connect(self.on_load_url)
        self.html_trigger.connect(self.on_load_html)
        self.confirmation_dialog_trigger.connect(self.on_confirmation_dialog)
        self.file_dialog_trigger.connect(self.on_file_dialog)
        self.destroy_trigger.connect(self.on_destroy_window)
        self.show_trigger.connect(self.on_show_window)
        self.hide_trigger.connect(self.on_hide_window)
        self.fullscreen_trigger.connect(self.on_fullscreen)
        self.window_size_trigger.connect(self.on_window_size)
        self.window_move_trigger.connect(self.on_window_move)
        self.window_minimize_trigger.connect(self.on_window_minimize)
        self.window_restore_trigger.connect(self.on_window_restore)
        self.current_url_trigger.connect(self.on_current_url)
        self.evaluate_js_trigger.connect(self.on_evaluate_js)
        self.set_title_trigger.connect(self.on_set_title)
        self.on_top_trigger.connect(self.on_set_on_top)

        if is_webengine and platform.system() != 'OpenBSD':
            self.channel = QWebChannel(self.view.page())
            self.view.page().setWebChannel(self.channel)

        if window.fullscreen:
            self.toggle_fullscreen()

        if window.real_url is not None:
            self.view.setUrl(QtCore.QUrl(window.real_url))
        elif window.uid == 'web_inspector':
            self.view.setUrl(QtCore.QUrl(window.original_url))
        elif window.html:
            self.view.setHtml(window.html, QtCore.QUrl(''))
        else:
            self.view.setHtml(default_html, QtCore.QUrl(''))

        if window.initial_x is not None and window.initial_y is not None:
            self.move(window.initial_x, window.initial_y)
        else:
            if _qt6:
                center = QScreen.availableGeometry(QApplication.primaryScreen()).center() - self.rect().center()
                self.move(center.x(), center.y() - 16)
            else:
                center = QApplication.desktop().availableGeometry().center() - self.rect().center()
                self.move(center.x(), center.y())

        if not window.minimized:
            self.activateWindow()
            self.raise_()

        self.shown.set()

    def on_set_title(self, title):
        self.setWindowTitle(title)

    def on_confirmation_dialog(self, title, message, uuid):
        uuid_ = BrowserView._convert_string(uuid)
        reply = QMessageBox.question(self, title, message,
                                         QMessageBox.Cancel, QMessageBox.Ok)

        confirmation_dialog_result = self._confirmation_dialog_results[uuid_]

        result = False
        if reply == QMessageBox.Ok:
            result = True
        confirmation_dialog_result['result'] = result
        confirmation_dialog_result['semaphore'].release()

    def on_file_dialog(self, dialog_type, directory, allow_multiple, save_filename, file_filter):
        if dialog_type == FOLDER_DIALOG:
            self._file_name = QFileDialog.getExistingDirectory(self, self.localization['linux.openFolder'], options=QFileDialog.ShowDirsOnly)
        elif dialog_type == OPEN_DIALOG:
            if allow_multiple:
                self._file_name = QFileDialog.getOpenFileNames(self, self.localization['linux.openFiles'], directory, file_filter)
            else:
                self._file_name = QFileDialog.getOpenFileName(self, self.localization['linux.openFile'], directory, file_filter)
        elif dialog_type == SAVE_DIALOG:
            if directory:
                save_filename = os.path.join(str(directory), str(save_filename))

            self._file_name = QFileDialog.getSaveFileName(self, self.localization['global.saveFile'], save_filename)

        self._file_name_semaphore.release()

    def on_cookie_added(self, cookie):
        raw = str(cookie.toRawForm(), 'utf-8')
        cookie = create_cookie(raw)

        if raw not in self.cookies:
            self.cookies[raw] = cookie


    def on_cookie_removed(self, cookie):
        raw = str(cookie.toRawForm(), 'utf-8')

        if raw in self.cookies:
            del self.cookies[raw]

    def on_current_url(self):
        url = BrowserView._convert_string(self.view.url().toString())
        self._current_url = None if url == '' or url.startswith('data:text/html') else url
        self._current_url_semaphore.release()

    def on_load_url(self, url):
        self.view.setUrl(QtCore.QUrl(url))

    def on_load_html(self, content, base_uri):
        self.view.setHtml(content, QtCore.QUrl(base_uri))

    def on_set_on_top(self, top):
        flags = self.windowFlags()
        if top:
            self.setWindowFlags(flags | QtCore.Qt.WindowStaysOnTopHint)
        else:
            self.setWindowFlags(flags & ~QtCore.Qt.WindowStaysOnTopHint)

        self.show()

    def closeEvent(self, event):
        if self.confirm_close:
            reply = QMessageBox.question(self, self.title, self.localization['global.quitConfirmation'],
                                         QMessageBox.Yes, QMessageBox.No)

            if reply == QMessageBox.No:
                event.ignore()
                return

        should_cancel = self.pywebview_window.events.closing.set()

        if should_cancel:
            event.ignore()
            return

        event.accept()
        BrowserView.instances[self.uid].close()
        del BrowserView.instances[self.uid]

        if self.pywebview_window in windows:
            windows.remove(self.pywebview_window)

        self.pywebview_window.events.closed.set()

        if len(BrowserView.instances) == 0:
            self.hide()
            _app.exit()

    def changeEvent(self, e):
        if e.type() != QtCore.QEvent.WindowStateChange:
            return

        if self.windowState() == QtCore.Qt.WindowMinimized:
            self.pywebview_window.events.minimized.set()

        if self.windowState() == QtCore.Qt.WindowMaximized:
            self.pywebview_window.events.maximized.set()

        if self.windowState() == QtCore.Qt.WindowNoState and e.oldState() in (QtCore.Qt.WindowMinimized, QtCore.Qt.WindowMaximized):
            self.pywebview_window.events.restored.set()

    def resizeEvent(self, e):
        if self.pywebview_window.initial_width != self.width() or \
           self.pywebview_window.initial_height != self.height():
            self.pywebview_window.events.resized.set(self.width(), self.height())

    def eventFilter(self, object, event):
        if event.type() == QtCore.QEvent.Move:
            self.pywebview_window.events.moved.set(self.x(), self.y())

        return super().eventFilter(object, event)

    def on_show_window(self):
        self.show()

    def on_hide_window(self):
        self.hide()

    def on_destroy_window(self):
        self.close()

    def on_fullscreen(self):
        if self.is_fullscreen:
            self.showNormal()
        else:
            self.showFullScreen()

        self.is_fullscreen = not self.is_fullscreen

    def on_window_size(self, width, height, fix_point):
        geo = self.geometry()

        if fix_point & FixPoint.EAST:
            # Keep the right of the window in the same place
            geo.setX(geo.x() + geo.width() - width)

        if fix_point & FixPoint.SOUTH:
            # Keep the top of the window in the same place
            geo.setY(geo.y() + geo.height() - height)

        self.setGeometry(geo)
        self.setFixedSize(width, height)

    def on_window_move(self, x, y):
        self.move(x, y)

    def on_window_minimize(self):
        self.setWindowState(QtCore.Qt.WindowMinimized)

    def on_window_restore(self):
        self.setWindowState(QtCore.Qt.WindowNoState)
        self.raise_()
        self.activateWindow()

    def on_evaluate_js(self, script, uuid):
        def return_result(result):
            result = BrowserView._convert_string(result)
            uuid_ = BrowserView._convert_string(uuid)

            js_result = self._js_results[uuid_]
            js_result['result'] = None if result is None or result == 'null' else result if result == '' else json.loads(result)
            js_result['semaphore'].release()

        try:    # < Qt5.6
            if _qt6:
                self.view.page().runJavaScript(script, 0, return_result)
            else:
                self.view.page().runJavaScript(script, return_result)
        except TypeError:
            self.view.page().runJavaScript(script)  # PySide2 & PySide6
        except AttributeError:
            result = self.view.page().mainFrame().evaluateJavaScript(script)
            return_result(result)
        except Exception as e:
            logger.exception(e)

    def on_load_finished(self):
        if self.uid == 'web_inspector':
            return

        self._set_js_api()

        if not self.text_select:
            script = disable_text_select.replace('\n', '')

            try:
                self.view.page().runJavaScript(script)
            except: # QT < 5.6
                self.view.page().mainFrame().evaluateJavaScript(script)

        if _debug['mode']:
            self.view.show_inspector()

    def set_title(self, title):
        self.set_title_trigger.emit(title)

    def get_cookies(self):
        return list(self.cookies.values())

    def get_current_url(self):
        self.loaded.wait()
        self.current_url_trigger.emit()
        self._current_url_semaphore.acquire()

        return self._current_url

    def load_url(self, url):
        self.loaded.clear()
        self.load_url_trigger.emit(url)

    def load_html(self, content, base_uri):
        self.loaded.clear()
        self.html_trigger.emit(content, base_uri)

    def create_confirmation_dialog(self, title, message):
        result_semaphore = Semaphore(0)
        unique_id = uuid1().hex
        self._confirmation_dialog_results[unique_id] = {'semaphore': result_semaphore, 'result': None}

        self.confirmation_dialog_trigger.emit(title, message, unique_id)
        result_semaphore.acquire()

        result = self._confirmation_dialog_results[unique_id]['result']
        del self._confirmation_dialog_results[unique_id]

        return result

    def create_file_dialog(self, dialog_type, directory, allow_multiple, save_filename, file_filter):
        self.file_dialog_trigger.emit(dialog_type, directory, allow_multiple, save_filename, file_filter)
        self._file_name_semaphore.acquire()

        if dialog_type == FOLDER_DIALOG:
            file_names = (self._file_name,)
        elif dialog_type == SAVE_DIALOG or not allow_multiple:
            file_names = (self._file_name[0],)
        else:
            file_names = tuple(self._file_name[0])

        # Check if we got an empty tuple, or a tuple with empty string
        if len(file_names) == 0 or len(file_names[0]) == 0:
            return None
        else:
            return file_names

    def hide_(self):
        self.hide_trigger.emit()

    def show_(self):
        self.show_trigger.emit()

    def destroy_(self):
        self.destroy_trigger.emit()

    def toggle_fullscreen(self):
        self.fullscreen_trigger.emit()

    def resize_(self, width, height, fix_point):
        self.window_size_trigger.emit(width, height, fix_point)

    def move_window(self, x, y):
        self.window_move_trigger.emit(x, y)

    def minimize(self):
        self.window_minimize_trigger.emit()

    def restore(self):
        self.window_restore_trigger.emit()

    def set_on_top(self, top):
        self.on_top_trigger.emit(top)

    def evaluate_js(self, script):
        self.loaded.wait()
        result_semaphore = Semaphore(0)
        unique_id = uuid1().hex
        self._js_results[unique_id] = {'semaphore': result_semaphore, 'result': ''}

        self.evaluate_js_trigger.emit(script, unique_id)
        result_semaphore.acquire()

        result = deepcopy(self._js_results[unique_id]['result'])
        del self._js_results[unique_id]

        return result

    def _set_js_api(self):
        def _register_window_object():
            frame.addToJavaScriptWindowObject('external', self.js_bridge)

        code = 'qtwebengine' if is_webengine else 'qtwebkit'
        script = parse_api_js(self.js_bridge.window, code)

        if is_webengine:
            qwebchannel_js = QtCore.QFile('://qtwebchannel/qwebchannel.js')
            if qwebchannel_js.open(QtCore.QFile.ReadOnly):
                source = bytes(qwebchannel_js.readAll()).decode('utf-8')
                self.view.page().runJavaScript(source)
                self.channel.registerObject('external', self.js_bridge)
                qwebchannel_js.close()
        else:
            frame = self.view.page().mainFrame()
            _register_window_object()

        try:
            self.view.page().runJavaScript(script)
        except AttributeError:  # < QT 5.6
            self.view.page().mainFrame().evaluateJavaScript(script)

        self.loaded.set()

    @staticmethod
    def _convert_string(result):
        try:
            if result is None or result.isNull():
                return None

            result = result.toString() # QJsonValue conversion
        except AttributeError:
            pass

        return str(result)

    @staticmethod
    def _get_debug_port():
        """
        Check if default debug port 8228 is available,
        increment it by 1 until a port is available.
        :return: port: str
        """
        port_available = False
        port = 8228

        while not port_available:
            try:
                sock = socket.socket(socket.AF_INET, socket.SOCK_STREAM)
                sock.bind(('localhost', port))
                port_available = True
            except:
                port_available = False
                logger.warning('Port %s is in use' % port)
                port += 1
            finally:
                sock.close()

        return str(port)

    @staticmethod
    # Receive func from subthread and execute it on the main thread
    def on_create_window(func):
        func()


def setup_app():
    # MUST be called before create_window and set_app_menu
    global _app
    _app = QApplication.instance() or QApplication([])

def create_window(window):
    def _create():
        browser = BrowserView(window)
        browser.installEventFilter(browser)

        # If the menu we created as part of set_app_menu was not set as the native menu, then
        #     we need to recreate the menu for every window
        if BrowserView.global_menubar and not BrowserView.global_menubar.isNativeMenuBar():
            window_menubar = browser.menuBar()
            for menu in BrowserView.global_menubar_top_menus:
                window_menubar.addMenu(menu)

        _main_window_created.set()

        if window.minimized:
            # showMinimized does not work on start without showNormal first
            # looks like a bug in QT
            browser.showNormal()
            browser.showMinimized()
        elif not window.hidden:
            browser.show()

    if window.uid == 'master':
        global _app

        if is_webengine:
            if _private_mode:
                BrowserView.profile = QWebEngineProfile()
            else:
                storage_path = _storage_path or os.path.join(os.path.expanduser('~'), '.pywebview')
                BrowserView.profile = QWebEngineProfile('pywebview')
                BrowserView.profile.setPersistentStoragePath(storage_path)
        elif not is_webengine and not _private_mode:
            logger.warning('qtwebkit does not support _private_mode=False')

        _app = QApplication.instance() or QApplication(sys.argv)

        _create()
        _app.exec_()
    else:
        _main_window_created.wait()
        i = list(BrowserView.instances.values())[0] # arbitrary instance
        i.create_window_trigger.emit(_create)


def set_title(title, uid):
    BrowserView.instances[uid].set_title(title)


def get_cookies(uid):
    return BrowserView.instances[uid].get_cookies()


def get_current_url(uid):
    return BrowserView.instances[uid].get_current_url()


def load_url(url, uid):
    BrowserView.instances[uid].load_url(url)


def load_html(content, base_uri, uid):
    BrowserView.instances[uid].load_html(content, base_uri)


def set_app_menu(app_menu_list):
    """
    Create a custom menu for the app bar menu (on supported platforms).
    Otherwise, this menu is used across individual windows.

    Args:
        app_menu_list ([webview.menu.Menu])
    """
    def create_submenu(title, line_items, supermenu):
        m = supermenu.addMenu(title)
        BrowserView.global_menubar_other_objects.append(m)
        for menu_line_item in line_items:
            if isinstance(menu_line_item, MenuSeparator):
                m.addSeparator()
            elif isinstance(menu_line_item, MenuAction):
                new_action = QAction(menu_line_item.title)
                func = copy(menu_line_item.function)
                new_action.triggered.connect(lambda: Thread(target=func).start())
                m.addAction(new_action)
                BrowserView.global_menubar_other_objects.append(new_action)
            elif isinstance(menu_line_item, Menu):
                create_submenu(menu_line_item.title, menu_line_item.items, m)

        return m


    # If the application menu has already been created, we don't want to do it again
    if len(BrowserView.global_menubar_top_menus) > 0 or len(BrowserView.global_menubar_other_objects) > 0:
        return

    top_level_menu = QMenuBar()
    top_level_menu.setNativeMenuBar(True)

    BrowserView.global_menubar = top_level_menu

    for app_menu in app_menu_list:
        BrowserView.global_menubar_top_menus.append(
            create_submenu(app_menu.title, app_menu.items, top_level_menu)
        )


def get_active_window():
    active_window = None
    try:
        active_window = _app.activeWindow()
    except:
        return None

    if active_window:
        return active_window.pywebview_window

    return None


def destroy_window(uid):
    BrowserView.instances[uid].destroy_()


def hide(uid):
    BrowserView.instances[uid].hide_()


def show(uid):
    BrowserView.instances[uid].show_()


def minimize(uid):
    BrowserView.instances[uid].minimize()


def restore(uid):
    BrowserView.instances[uid].restore()


def toggle_fullscreen(uid):
    BrowserView.instances[uid].toggle_fullscreen()


def set_on_top(uid, top):
    BrowserView.instances[uid].set_on_top(top)


def resize(width, height, uid, fix_point):
    BrowserView.instances[uid].resize_(width, height, fix_point)


def move(x, y, uid):
    BrowserView.instances[uid].move_window(x, y)


def create_confirmation_dialog(title, message, uid):
    return BrowserView.instances[uid].create_confirmation_dialog(title, message)


def create_file_dialog(dialog_type, directory, allow_multiple, save_filename, file_types, uid):
    # Create a file filter by parsing allowed file types
    file_types = [s.replace(';', ' ') for s in file_types]
    file_filter = ';;'.join(file_types)

    i = BrowserView.instances[uid]
    return i.create_file_dialog(dialog_type, directory, allow_multiple, save_filename, file_filter)


def evaluate_js(script, uid):
    return BrowserView.instances[uid].evaluate_js(script)


def get_position(uid):
    position = BrowserView.instances[uid].pos()
    return position.x(), position.y()


def get_size(uid):
    window = BrowserView.instances[uid]
    return window.width(), window.height()


def get_screens():
    global _app
    _app = QApplication.instance() or QApplication(sys.argv)

    geometries = [s.geometry() for s in _app.screens()]
    screens = [Screen(g.width(), g.height()) for g in geometries]

    return screens<|MERGE_RESOLUTION|>--- conflicted
+++ resolved
@@ -20,11 +20,7 @@
 
 from webview import _debug, _user_agent, _private_mode, _storage_path, OPEN_DIALOG, FOLDER_DIALOG, SAVE_DIALOG, windows
 from webview.window import Window, FixPoint
-<<<<<<< HEAD
-from webview.util import default_html, parse_api_js, js_bridge_call
-=======
 from webview.util import create_cookie, default_html, parse_api_js, js_bridge_call
->>>>>>> 6c403922
 from webview.js.css import disable_text_select
 from webview.screen import Screen
 from webview.window import FixPoint
@@ -189,15 +185,9 @@
             return False
 
     class WebPage(QWebPage):
-<<<<<<< HEAD
-        def __init__(self, parent=None):
-            if is_webengine:
-                super(BrowserView.WebPage, self).__init__(BrowserView.profile, parent)
-=======
         def __init__(self, parent=None, profile=None):
             if is_webengine and profile:
                 super(BrowserView.WebPage, self).__init__(profile, parent)
->>>>>>> 6c403922
             else:
                 super(BrowserView.WebPage, self).__init__(parent)
 
@@ -770,17 +760,6 @@
 
     if window.uid == 'master':
         global _app
-
-        if is_webengine:
-            if _private_mode:
-                BrowserView.profile = QWebEngineProfile()
-            else:
-                storage_path = _storage_path or os.path.join(os.path.expanduser('~'), '.pywebview')
-                BrowserView.profile = QWebEngineProfile('pywebview')
-                BrowserView.profile.setPersistentStoragePath(storage_path)
-        elif not is_webengine and not _private_mode:
-            logger.warning('qtwebkit does not support _private_mode=False')
-
         _app = QApplication.instance() or QApplication(sys.argv)
 
         _create()

--- conflicted
+++ resolved
@@ -24,38 +24,6 @@
 logger = logging.getLogger(__name__)
 
 settings = {}
-
-
-def _set_dpi_mode(enabled):
-    """
-    """
-    try:
-        import _winreg as winreg  # Python 2
-    except ImportError:
-        import winreg  # Python 3
-
-    try:
-        dpi_support = winreg.OpenKey(winreg.HKEY_CURRENT_USER,
-                                    r'Software\Microsoft\Windows NT\CurrentVersion\AppCompatFlags\Layers',
-                                    0, winreg.KEY_ALL_ACCESS)
-    except WindowsError:
-        dpi_support = winreg.CreateKeyEx(winreg.HKEY_CURRENT_USER,
-                                         r'Software\Microsoft\Windows NT\CurrentVersion\AppCompatFlags\Layers',
-                                         0, winreg.KEY_ALL_ACCESS)
-
-    try:
-        subprocess_path = os.path.join(sys._MEIPASS, 'subprocess.exe')
-    except:
-        subprocess_path = os.path.join(os.path.dirname(cef.__file__), 'subprocess.exe')
-
-    if enabled:
-        winreg.SetValueEx(dpi_support, subprocess_path, 0, winreg.REG_SZ, '~HIGHDPIAWARE')
-    else:
-        winreg.DeleteValue(dpi_support, subprocess_path)
-
-    winreg.CloseKey(dpi_support)
-
-
 
 
 def _set_dpi_mode(enabled):
@@ -227,11 +195,7 @@
         if sys.platform == 'win32':
             _set_dpi_mode(True)
 
-<<<<<<< HEAD
-        settings = {
-=======
         default_settings = {
->>>>>>> 1d62b9b5
             'multi_threaded_message_loop': True,
             'context_menu': {
                 'enabled': _debug

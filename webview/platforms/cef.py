import json
import logging
import os
import shutil
import sys
import webbrowser

from ctypes import windll
from functools import wraps
from threading import Event
from cefpython3 import cefpython as cef
from copy import copy
from time import sleep

from webview.js.css import disable_text_select
from webview.js import dom
from webview import _debug, _user_agent
<<<<<<< HEAD
from webview.util import parse_api_js, default_html, js_bridge_call
=======
from webview.util import create_cookie, parse_api_js, default_html, js_bridge_call
>>>>>>> 6c403922


sys.excepthook = cef.ExceptHook
instances = {}

logger = logging.getLogger(__name__)

settings = {}

browser_settings = {}

command_line_switches = {}


def _set_dpi_mode(enabled):
    """
    """
    import winreg  # Python 3

    try:
        dpi_support = winreg.OpenKey(winreg.HKEY_CURRENT_USER,
                                     r'Software\Microsoft\Windows NT\CurrentVersion\AppCompatFlags\Layers',
                                     0, winreg.KEY_ALL_ACCESS)
    except WindowsError:
        dpi_support = winreg.CreateKeyEx(winreg.HKEY_CURRENT_USER,
                                         r'Software\Microsoft\Windows NT\CurrentVersion\AppCompatFlags\Layers',
                                         0, winreg.KEY_ALL_ACCESS)

    try:
        subprocess_path = os.path.join(sys._MEIPASS, 'subprocess.exe')
    except:
        subprocess_path = os.path.join(os.path.dirname(cef.__file__), 'subprocess.exe')

    if enabled:
        winreg.SetValueEx(dpi_support, subprocess_path, 0, winreg.REG_SZ, '~HIGHDPIAWARE')
    else:
        winreg.DeleteValue(dpi_support, subprocess_path)

    winreg.CloseKey(dpi_support)


class JSBridge:
    def __init__(self, window, eval_events):
        self.results = {}
        self.window = window
        self.eval_events = eval_events

    def return_result(self, result, uid):
        self.results[uid] = json.loads(result) if result else None
        self.eval_events[uid].set()

    def call(self, func_name, param, value_id):
        js_bridge_call(self.window, func_name, json.loads(param), value_id)


renderer = 'cef'

class CookieVisitor(object):
    def Visit(self, cookie, count, total, delete_cookie_out):
        data = {
            'name': cookie.GetName(),
            'value': cookie.GetValue(),
            'path': cookie.GetPath(),
            'domain': cookie.GetDomain(),
            'expires': cookie.GetExpires().strftime('%a, %d %b %Y %H:%M:%S GMT'),
            'secure': cookie.GetSecure(),
            'httponly': cookie.GetHttpOnly()
        }

        cookie = create_cookie(data)
        self.cookies.append(cookie)

        if count + 1 == total:
            self.lock.set()

        return True


class Browser:
    def __init__(self, window, handle, browser, parent):
        self.window = window
        self.handle = handle
        self.browser = browser
        self.parent = parent
        self.text_select = window.text_select
        self.uid = window.uid
        self.loaded = window.events.loaded
        self.shown = window.events.shown
        self.inner_hwnd = self.browser.GetWindowHandle()
        self.eval_events = {}
        self.js_bridge = JSBridge(window, self.eval_events)
        self.initialized = False

    def initialize(self):
        if self.initialized:
            return

        self.cookie_manager = cef.CookieManager.GetGlobalManager()
        self.cookie_visitor = CookieVisitor()

        self.browser.GetJavascriptBindings().Rebind()
        self.browser.ExecuteJavascript(parse_api_js(self.window, 'cef'))

        if not self.text_select:
            self.browser.ExecuteJavascript(disable_text_select)

        self.browser.ExecuteJavascript(dom.src)

        sleep(0.1)  # wait for window.pywebview to load
        self.initialized = True
        self.loaded.set()

    def close(self):
        self.browser.CloseBrowser(True)

    def resize(self, width, height):
        screen = self.parent.RectangleToScreen(self.parent.ClientRectangle)

        height_diff = screen.Top - self.parent.Top + 12
        width_diff = self.parent.Right - screen.Right + 12

<<<<<<< HEAD
        windll.user32.SetWindowPos(self.inner_hwnd, 0, 0, 0, 
=======
        windll.user32.SetWindowPos(self.inner_hwnd, 0, 0, 0,
>>>>>>> 6c403922
                                   width - width_diff, height - height_diff,
                                   0x0002 | 0x0004 | 0x0010)
        self.browser.NotifyMoveOrResizeStarted()

    def evaluate_js(self, code, unique_id):
        self.loaded.wait()

        self.eval_events[unique_id] = Event()
        eval_script = """
            try {{
                {0}
            }} catch(e) {{
                console.error(e.stack);
                window.external.return_result(null, '{1}');
            }}
        """.format(code, unique_id)

        result = self.browser.ExecuteJavascript(eval_script)
        self.eval_events[unique_id].wait()  # result is obtained via JSBridge.return_result

        result = copy(self.js_bridge.results[unique_id])

        del self.eval_events[unique_id]
        del self.js_bridge.results[unique_id]

        return result

    def get_cookies(self):
        self.loaded.wait()
        self.cookie_visitor.cookies = []
        self.cookie_visitor.lock = Event()
        self.cookie_manager.VisitUrlCookies(self.browser.GetUrl(), True, self.cookie_visitor)
        self.cookie_visitor.lock.wait()

        return self.cookie_visitor.cookies

    def get_current_url(self):
        self.loaded.wait()
        return self.browser.GetUrl()

    def load_url(self, url):
        self.initialized = False
        self.loaded.clear()
        self.browser.LoadUrl(url)

    def load_html(self, html):
        self.initialized = False
        self.loaded.clear()
        self.browser.LoadUrl('data:text/html,{0}'.format(html))

    def focus(self):
        self.browser.SendFocusEvent(True)


def find_instance(browser):
    for instance in instances.values():
        if instance.browser is browser:
            return instance

    return None


class LoadHandler(object):
    def OnBeforePopup(self, **args):
        url = args['target_url']
        user_gesture = args['user_gesture']

        if user_gesture:
            webbrowser.open(url)

        return True

    def OnLoadingStateChange(self, browser, is_loading, **_):
        instance = find_instance(browser)

        if instance is not None:
            if is_loading:
                instance.initialized = False
            else:
                instance.initialize()
        else:
            logger.debug('CEF instance is not found %s ' % browser)


def _cef_call(func):
    @wraps(func)
    def wrapper(*args, **kwargs):
        uid = args[-1]

        if uid not in instances:
            logger.error('CEF window with uid {0} does not exist'.format(uid))
            return

        return func(*args, **kwargs)

    return wrapper


def init(window, cache_dir):
    global _initialized

    if not _initialized:
        if sys.platform == 'win32':
            _set_dpi_mode(True)

        default_settings = {
            'multi_threaded_message_loop': True,
            'context_menu': {
                'enabled': _debug['mode']
            }
        }

        default_command_line_switches = {
            "enable-media-stream": ""
        }

        if not _debug['mode']:
            default_settings['remote_debugging_port'] = -1

        if _user_agent:
            default_settings['user_agent'] = _user_agent

        if cache_dir:
            default_settings['cache_path'] = cache_dir

        resource_root = getattr(sys, '_MEIPASS', os.path.dirname(cef.__file__))

        default_settings.update({
            'resources_dir_path': resource_root,
            'locales_dir_path': os.path.join(resource_root, 'locales'),
            'browser_subprocess_path': os.path.join(resource_root, 'subprocess.exe'),
        })

        all_settings = dict(default_settings, **settings)
        all_command_line_switches = dict(default_command_line_switches, **command_line_switches)
        cef.Initialize(settings=all_settings, commandLineSwitches=all_command_line_switches)
        cef.DpiAware.EnableHighDpiSupport()

        _initialized = True


def create_browser(window, handle, alert_func, parent):
    def _create():
        real_url = 'data:text/html,{0}'.format(window.html) if window.html else window.real_url or 'data:text/html,{0}'.format(default_html)

        default_browser_settings = {}
        all_browser_settings = dict(default_browser_settings, **browser_settings)

        cef_browser = cef.CreateBrowserSync(window_info=window_info, settings=all_browser_settings, url=real_url)
        browser = Browser(window, handle, cef_browser, parent)

        bindings = cef.JavascriptBindings()
        bindings.SetObject('external', browser.js_bridge)
        bindings.SetFunction('alert', alert_func)

        cef_browser.SetJavascriptBindings(bindings)
        cef_browser.SetClientHandler(LoadHandler())
        instances[window.uid] = browser
        cef_browser.SendFocusEvent(True)
        window.events.shown.set()
        cef_browser.SendFocusEvent(True)

        if _debug['mode']:
            cef_browser.ShowDevTools()

    window_info = cef.WindowInfo()
    window_info.SetAsChild(handle)
    cef.PostTask(cef.TID_UI, _create)


@_cef_call
def focus(uid):
    instance = instances[uid]
    instance.focus()


@_cef_call
def load_html(html, uid):
    instance = instances[uid]
    instance.load_html(html)


@_cef_call
def load_url(url, uid):
    instance = instances[uid]
    instance.load_url(url)


@_cef_call
def evaluate_js(code, result, uid):
    instance = instances[uid]
    return instance.evaluate_js(code, result)


@_cef_call
def get_cookies(uid):
    instance = instances[uid]
    return instance.get_cookies()


@_cef_call
def get_current_url(uid):
    instance = instances[uid]
    url = instance.get_current_url()

    if url.startswith('data:text/html,'):
        return None
    else:
        return url


@_cef_call
def resize(width, height, uid):
    instance = instances[uid]
    instance.resize(width, height)


@_cef_call
def close_window(uid):
    instance = instances[uid]
    instance.close()
    del instances[uid]


def shutdown():
    try:
        if os.path.exists('blob_storage'):
            shutil.rmtree('blob_storage')

        if os.path.exists('webrtc_event_logs'):
            shutil.rmtree('webrtc_event_logs')

        if os.path.exists('error.log') and not _debug['mode']:
            os.remove('error.log')

        if sys.platform == 'win32':
            _set_dpi_mode(False)

    except Exception as e:
        logger.debug(e, exc_info=True)

    cef.Shutdown()


_initialized = False<|MERGE_RESOLUTION|>--- conflicted
+++ resolved
@@ -15,11 +15,7 @@
 from webview.js.css import disable_text_select
 from webview.js import dom
 from webview import _debug, _user_agent
-<<<<<<< HEAD
-from webview.util import parse_api_js, default_html, js_bridge_call
-=======
 from webview.util import create_cookie, parse_api_js, default_html, js_bridge_call
->>>>>>> 6c403922
 
 
 sys.excepthook = cef.ExceptHook
@@ -141,11 +137,7 @@
         height_diff = screen.Top - self.parent.Top + 12
         width_diff = self.parent.Right - screen.Right + 12
 
-<<<<<<< HEAD
-        windll.user32.SetWindowPos(self.inner_hwnd, 0, 0, 0, 
-=======
         windll.user32.SetWindowPos(self.inner_hwnd, 0, 0, 0,
->>>>>>> 6c403922
                                    width - width_diff, height - height_diff,
                                    0x0002 | 0x0004 | 0x0010)
         self.browser.NotifyMoveOrResizeStarted()

import json
import logging
import os
import shutil
import sys
import webbrowser

from ctypes import windll
from functools import wraps
from uuid import uuid1
from threading import Event
from cefpython3 import cefpython as cef
from copy import copy
from time import sleep

from webview.js.css import disable_text_select
from webview.js import dom
from webview import _debug, _user_agent
from webview.util import parse_api_js, default_html, js_bridge_call


sys.excepthook = cef.ExceptHook
instances = {}

logger = logging.getLogger(__name__)

settings = {}

command_line_switches = {}


def _set_dpi_mode(enabled):
    """
    """
    try:
        import _winreg as winreg  # Python 2
    except ImportError:
        import winreg  # Python 3

    try:
        dpi_support = winreg.OpenKey(winreg.HKEY_CURRENT_USER,
                                     r'Software\Microsoft\Windows NT\CurrentVersion\AppCompatFlags\Layers',
                                     0, winreg.KEY_ALL_ACCESS)
    except WindowsError:
        dpi_support = winreg.CreateKeyEx(winreg.HKEY_CURRENT_USER,
                                         r'Software\Microsoft\Windows NT\CurrentVersion\AppCompatFlags\Layers',
                                         0, winreg.KEY_ALL_ACCESS)

    try:
        subprocess_path = os.path.join(sys._MEIPASS, 'subprocess.exe')
    except:
        subprocess_path = os.path.join(os.path.dirname(cef.__file__), 'subprocess.exe')

    if enabled:
        winreg.SetValueEx(dpi_support, subprocess_path, 0, winreg.REG_SZ, '~HIGHDPIAWARE')
    else:
        winreg.DeleteValue(dpi_support, subprocess_path)

    winreg.CloseKey(dpi_support)


class JSBridge:
    def __init__(self, window, eval_events):
        self.results = {}
        self.window = window
        self.eval_events = eval_events

    def return_result(self, result, uid):
        self.results[uid] = json.loads(result) if result else None
        self.eval_events[uid].set()

    def call(self, func_name, param, value_id):
        js_bridge_call(self.window, func_name, param, value_id)


renderer = 'cef'


class Browser:
    def __init__(self, window, handle, browser):
        self.window = window
        self.handle = handle
        self.browser = browser
        self.text_select = window.text_select
        self.uid = window.uid
        self.loaded = window.loaded
        self.shown = window.shown
        self.inner_hwnd = self.browser.GetWindowHandle()
        self.eval_events = {}
        self.js_bridge = JSBridge(window, self.eval_events)
        self.initialized = False

    def initialize(self):
        if self.initialized:
            return

        self.browser.GetJavascriptBindings().Rebind()
        self.browser.ExecuteJavascript(parse_api_js(self.window, 'cef'))

        if not self.text_select:
            self.browser.ExecuteJavascript(disable_text_select)

        self.browser.ExecuteJavascript(dom.src)

        sleep(0.1)  # wait for window.pywebview to load
        self.initialized = True
        self.loaded.set()

    def close(self):
        self.browser.CloseBrowser(True)

    def resize(self, width, height):
        windll.user32.SetWindowPos(self.inner_hwnd, 0, 0, 0, width - 16, height - 38,
                                   0x0002 | 0x0004 | 0x0010)
        self.browser.NotifyMoveOrResizeStarted()

    def evaluate_js(self, code):
        self.loaded.wait()
        eval_script = """
            try {{
                window.external.return_result({0}, '{1}');
            }} catch(e) {{
                console.error(e.stack);
                window.external.return_result(null, '{1}');
            }}
        """

        id_ = uuid1().hex[:8]
        self.eval_events[id_] = Event()
        self.browser.ExecuteJavascript(eval_script.format(code, id_))
        self.eval_events[id_].wait()  # result is obtained via JSBridge.return_result

        result = copy(self.js_bridge.results[id_])

        del self.eval_events[id_]
        del self.js_bridge.results[id_]

        return result

    def get_current_url(self):
        self.loaded.wait()
        return self.browser.GetUrl()

    def load_url(self, url):
        self.initialized = False
        self.loaded.clear()
        self.browser.LoadUrl(url)

    def load_html(self, html):
        self.initialized = False
        self.loaded.clear()
        self.browser.LoadUrl('data:text/html,{0}'.format(html))


def find_instance(browser):
    for instance in instances.values():
        if instance.browser is browser:
            return instance

    return None


class LoadHandler(object):
    def OnBeforePopup(self, **args):
        url = args['target_url']
        user_gesture = args['user_gesture']

        if user_gesture:
            webbrowser.open(url)

        return True

    def OnLoadingStateChange(self, browser, is_loading, **_):
        instance = find_instance(browser)

        if instance is not None:
            if is_loading:
                instance.initialized = False
            else:
                instance.initialize()
        else:
            logger.debug('CEF instance is not found %s ' % browser)


def _cef_call(func):
    @wraps(func)
    def wrapper(*args, **kwargs):
        uid = args[-1]

        if uid not in instances:
            raise Exception('CEF window with uid {0} does not exist'.format(uid))

        return func(*args, **kwargs)

    return wrapper


def init(window):
    global _initialized

    if not _initialized:
        if sys.platform == 'win32':
            _set_dpi_mode(True)

        default_settings = {
            'multi_threaded_message_loop': True,
            'context_menu': {
                'enabled': _debug
            }
        }

        default_command_line_switches = {
            "enable-media-stream": ""
        }

        if not _debug:
            default_settings['remote_debugging_port'] = -1

<<<<<<< HEAD
        try:  # set paths under Pyinstaller's one file mode
=======
        if _user_agent:
            default_settings['user_agent'] = _user_agent

        try: # set paths under Pyinstaller's one file mode
>>>>>>> dffc8ace
            default_settings.update({
                'resources_dir_path': sys._MEIPASS,
                'locales_dir_path': os.path.join(sys._MEIPASS, 'locales'),
                'browser_subprocess_path': os.path.join(sys._MEIPASS, 'subprocess.exe'),
            })
        except Exception:
            pass

        all_settings = dict(default_settings, **settings)
        all_command_line_switches = dict(default_command_line_switches, **command_line_switches)
        cef.Initialize(settings=all_settings, commandLineSwitches=all_command_line_switches)
        cef.DpiAware.EnableHighDpiSupport()

        _initialized = True


def create_browser(window, handle, alert_func):
    def _create():
        real_url = 'data:text/html,{0}'.format(window.html) if window.html else window.url or 'data:text/html,{0}'.format(default_html)
        cef_browser = cef.CreateBrowserSync(window_info=window_info, url=real_url)
        browser = Browser(window, handle, cef_browser)

        bindings = cef.JavascriptBindings()
        bindings.SetObject('external', browser.js_bridge)
        bindings.SetFunction('alert', alert_func)

        cef_browser.SetJavascriptBindings(bindings)
        cef_browser.SetClientHandler(LoadHandler())

        instances[window.uid] = browser
        window.shown.set()

    window_info = cef.WindowInfo()
    window_info.SetAsChild(handle)
    cef.PostTask(cef.TID_UI, _create)


@_cef_call
def load_html(html, uid):
    instance = instances[uid]
    instance.load_html(html)


@_cef_call
def load_url(url, uid):
    instance = instances[uid]
    instance.load_url(url)


@_cef_call
def evaluate_js(code, uid):
    instance = instances[uid]
    return instance.evaluate_js(code)


@_cef_call
def get_current_url(uid):
    instance = instances[uid]
    url = instance.get_current_url()

    if url.startswith('data:text/html,'):
        return None
    else:
        return url


@_cef_call
def resize(width, height, uid):
    instance = instances[uid]
    instance.resize(width, height)


@_cef_call
def close_window(uid):
    instance = instances[uid]
    instance.close()
    del instances[uid]


def shutdown():
    try:
        if os.path.exists('blob_storage'):
            shutil.rmtree('blob_storage')

        if os.path.exists('webrtc_event_logs'):
            shutil.rmtree('webrtc_event_logs')

        if os.path.exists('error.log'):
            os.remove('error.log')

        if sys.platform == 'win32':
            _set_dpi_mode(False)

    except Exception as e:
        logger.debug(e, exc_info=True)

    cef.Shutdown()


_initialized = False<|MERGE_RESOLUTION|>--- conflicted
+++ resolved
@@ -216,14 +216,10 @@
         if not _debug:
             default_settings['remote_debugging_port'] = -1
 
-<<<<<<< HEAD
-        try:  # set paths under Pyinstaller's one file mode
-=======
         if _user_agent:
             default_settings['user_agent'] = _user_agent
 
-        try: # set paths under Pyinstaller's one file mode
->>>>>>> dffc8ace
+        try:  # set paths under Pyinstaller's one file mode
             default_settings.update({
                 'resources_dir_path': sys._MEIPASS,
                 'locales_dir_path': os.path.join(sys._MEIPASS, 'locales'),

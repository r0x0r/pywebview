--- conflicted
+++ resolved
@@ -20,14 +20,10 @@
         def execute():
             for func in self._items:
                 try:
-<<<<<<< HEAD
-                    value = func(*args, **kwargs)
-=======
                     if len(inspect.signature(func).parameters.values()) == 0:
                         value = func()
                     else:
                         value = func(*args, **kwargs)
->>>>>>> 7f249735
                     return_values.add(value)
 
                 except Exception as e:

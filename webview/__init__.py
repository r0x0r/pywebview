--- conflicted
+++ resolved
@@ -18,12 +18,8 @@
 import re
 import json
 import logging
-<<<<<<< HEAD
-from threading import Event, current_thread
+from threading import Event, Thread, current_thread
 from uuid import uuid4
-=======
-from threading import Event, Thread
->>>>>>> 717fa5f7
 
 from .localization import localization
 
@@ -220,12 +216,8 @@
     _webview_ready.clear()
     gui.create_window(uid, _make_unicode(title), _transform_url(url),
                       width, height, resizable, fullscreen, min_size, confirm_quit,
-<<<<<<< HEAD
-                      background_color, debug, _webview_ready)
+                      background_color, debug, js_api, _webview_ready)
     return uid
-=======
-                      background_color, debug, js_api, _webview_ready)
->>>>>>> 717fa5f7
 
 
 def get_current_url(uid='master'):

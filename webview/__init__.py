#!/usr/bin/python
# -*- coding: utf-8 -*-

"""
pywebview is a lightweight cross-platform wrapper around a webview component that allows to display HTML content in its
own dedicated window. Works on Windows, OS X and Linux and compatible with Python 2 and 3.

(C) 2014-2019 Roman Sirokov and contributors
Licensed under BSD license

http://github.com/r0x0r/pywebview/
"""


import logging
import os
import re
import threading
from uuid import uuid4
from proxy_tools import module_property

import webview.http as http

from webview.guilib import initialize
<<<<<<< HEAD
from webview.util import _token, base_uri, parse_file_type, is_local_url, escape_string, escape_line_breaks, WebViewException
=======
from webview.menu import Menu, MenuAction, MenuSeparator
from webview.util import _token, base_uri, parse_file_type, escape_string, make_unicode, escape_line_breaks, WebViewException
>>>>>>> ebeabca3
from webview.window import Window
from .localization import original_localization


__all__ = (
    # Stuff that's here
    'start', 'create_window', 'token', 'screens'
    # From event
    'Event',
    # from util
    '_token', 'base_uri', 'parse_file_type', 'escape_string',
    'escape_line_breaks', 'WebViewException',
    # from window
    'Window',
)

logger = logging.getLogger('pywebview')
handler = logging.StreamHandler()
formatter = logging.Formatter('[pywebview] %(message)s')
handler.setFormatter(formatter)
logger.addHandler(handler)

log_level = logging.DEBUG if os.environ.get('PYWEBVIEW_LOG') == 'debug' else logging.INFO
logger.setLevel(log_level)

OPEN_DIALOG = 10
FOLDER_DIALOG = 20
SAVE_DIALOG = 30

DRAG_REGION_SELECTOR = '.pywebview-drag-region'
DEFAULT_HTTP_PORT = 42001

guilib = None
_debug = {
  'mode': False
}
_user_agent = None
_http_server = False
_private_mode = True
_storage_path = None

token = _token
windows = []
menus = []

<<<<<<< HEAD
def start(func=None, args=None, localization={}, gui=None, debug=False, http_server=False, http_port=None, user_agent=None, private_mode=True, storage_path=None):
=======
def start(func=None, args=None, localization={}, gui=None, debug=False, http_server=False, user_agent=None,
          menu=[]):
>>>>>>> ebeabca3
    """
    Start a GUI loop and display previously created windows. This function must
    be called from a main thread.

    :param func: Function to invoke upon starting the GUI loop.
    :param args: Function arguments. Can be either a single value or a tuple of
        values.
    :param localization: A dictionary with localized strings. Default strings
        and their keys are defined in localization.py.
    :param gui: Force a specific GUI. Allowed values are ``cef``, ``qt``, or
        ``gtk`` depending on a platform.
    :param debug: Enable debug mode. Default is False.
    :param http_server: Enable built-in HTTP server. If enabled, local files
        will be served using a local HTTP server on a random port. For each
        window, a separate HTTP server is spawned. This option is ignored for
        non-local URLs.
    :param user_agent: Change user agent string. Not supported in EdgeHTML.
<<<<<<< HEAD
    :param private_mode: Enable private mode. In private mode, cookies and local storage are not preserved.
           Default is True.
    :param storage_path: Custom location for cookies and other website data
=======
    :param menu: List of menus to be included in the app menu
>>>>>>> ebeabca3
    """
    global guilib, _debug, _http_server, _user_agent, _private_mode, _storage_path

    def _create_children(other_windows):
        if not windows[0].events.shown.wait(10):
            raise WebViewException('Main window failed to load')

        for window in other_windows:
            guilib.create_window(window)

    _debug['mode'] = debug

    if debug:
        logger.setLevel(logging.DEBUG)

    _user_agent = user_agent
    _http_server = http_server
    _private_mode = private_mode
    _storage_path = storage_path

    if _storage_path and _private_mode and not os.path.exists(_storage_path):
        os.makedirs(_storage_path)

    original_localization.update(localization)

    if threading.current_thread().name != 'MainThread':
        raise WebViewException('This function must be run from a main thread.')

    if len(windows) == 0:
        raise WebViewException('You must create a window first before calling this function.')

    urls = [w.original_url for w in windows]
    has_local_urls = not not [
        w.original_url
        for w in windows
        if is_local_url(w.original_url)
    ]

    has_file_urls = not not [
        w.original_url
        for w in windows
        if w.original_url and w.original_url.startswith('file://')
    ]

    if gui == 'edgehtml' and has_file_urls:
        raise WebViewException('file:// urls are not supported with EdgeHTML')

    guilib = initialize(gui)

    if http_server or has_local_urls or guilib.renderer == 'gtkwebkit2':
        if not _private_mode and not http_port:
            http_port = DEFAULT_HTTP_PORT

        prefix, common_path = http.start_server(urls, http_port)
    else:
        prefix, common_path = None, None

    for window in windows:
        window._initialize(guilib, prefix, common_path)

    if len(windows) > 1:
        t = threading.Thread(target=_create_children, args=(windows[1:],))
        t.start()

    if func:
        if args is not None:
            if not hasattr(args, '__iter__'):
                args = (args,)
            t = threading.Thread(target=func, args=args)
        else:
            t = threading.Thread(target=func)
        t.start()

    guilib.set_app_menu(menu)
    guilib.create_window(windows[0])


def create_window(title, url=None, html=None, js_api=None, width=800, height=600, x=None, y=None,
                  resizable=True, fullscreen=False, min_size=(200, 100), hidden=False,
                  frameless=False, easy_drag=True,
                  minimized=False, on_top=False, confirm_close=False, background_color='#FFFFFF',
                  transparent=False, text_select=False, zoomable=False, draggable=False, localization=None):
    """
    Create a web view window using a native GUI. The execution blocks after this function is invoked, so other
    program logic must be executed in a separate thread.
    :param title: Window title
    :param url: URL to load
    :param width: window width. Default is 800px
    :param height:window height. Default is 600px
    :param resizable True if window can be resized, False otherwise. Default is True
    :param fullscreen: True if start in fullscreen mode. Default is False
    :param min_size: a (width, height) tuple that specifies a minimum window size. Default is 200x100
    :param hidden: Whether the window should be hidden.
    :param frameless: Whether the window should have a frame.
    :param easy_drag: Easy window drag mode when window is frameless.
    :param minimized: Display window minimized
    :param on_top: Keep window above other windows (required OS: Windows)
    :param confirm_close: Display a window close confirmation dialog. Default is False
    :param background_color: Background color as a hex string that is displayed before the content of webview is loaded. Default is white.
    :param text_select: Allow text selection on page. Default is False.
    :param transparent: Don't draw window background.
    :return: window object.
    """

    valid_color = r'^#(?:[0-9a-fA-F]{3}){1,2}$'
    if not re.match(valid_color, background_color):
        raise ValueError('{0} is not a valid hex triplet color'.format(background_color))

    uid = 'master' if len(windows) == 0 else 'child_' + uuid4().hex[:8]

    window = Window(uid, title, url, html,
                    width, height, x, y, resizable, fullscreen, min_size, hidden,
                    frameless, easy_drag, minimized, on_top, confirm_close, background_color,
                    js_api, text_select, transparent, zoomable, draggable, localization)

    windows.append(window)

    # This immediately creates the window only if `start` has already been called
    if threading.current_thread().name != 'MainThread' and guilib:
        if is_local_url(url) and not http.running:
            url_prefix, common_path = http.start_server([url])
        else:
            url_prefix, common_path = None, None

        window._initialize(guilib, url_prefix, common_path)
        guilib.create_window(window)

    return window

def active_window():
    """
    Get the active window

    :return: window object or None
    """
    if guilib:
        return guilib.get_active_window()
    return None

@module_property
def screens():
    guilib = initialize()
    screens = guilib.get_screens()
    return screens
<|MERGE_RESOLUTION|>--- conflicted
+++ resolved
@@ -22,12 +22,7 @@
 import webview.http as http
 
 from webview.guilib import initialize
-<<<<<<< HEAD
 from webview.util import _token, base_uri, parse_file_type, is_local_url, escape_string, escape_line_breaks, WebViewException
-=======
-from webview.menu import Menu, MenuAction, MenuSeparator
-from webview.util import _token, base_uri, parse_file_type, escape_string, make_unicode, escape_line_breaks, WebViewException
->>>>>>> ebeabca3
 from webview.window import Window
 from .localization import original_localization
 
@@ -73,12 +68,8 @@
 windows = []
 menus = []
 
-<<<<<<< HEAD
-def start(func=None, args=None, localization={}, gui=None, debug=False, http_server=False, http_port=None, user_agent=None, private_mode=True, storage_path=None):
-=======
-def start(func=None, args=None, localization={}, gui=None, debug=False, http_server=False, user_agent=None,
-          menu=[]):
->>>>>>> ebeabca3
+def start(func=None, args=None, localization={}, gui=None, debug=False, http_server=False,
+          http_port=None, user_agent=None, private_mode=True, storage_path=None, menu=[]):
     """
     Start a GUI loop and display previously created windows. This function must
     be called from a main thread.
@@ -96,13 +87,10 @@
         window, a separate HTTP server is spawned. This option is ignored for
         non-local URLs.
     :param user_agent: Change user agent string. Not supported in EdgeHTML.
-<<<<<<< HEAD
     :param private_mode: Enable private mode. In private mode, cookies and local storage are not preserved.
            Default is True.
     :param storage_path: Custom location for cookies and other website data
-=======
     :param menu: List of menus to be included in the app menu
->>>>>>> ebeabca3
     """
     global guilib, _debug, _http_server, _user_agent, _private_mode, _storage_path
 

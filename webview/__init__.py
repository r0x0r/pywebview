--- conflicted
+++ resolved
@@ -24,7 +24,7 @@
 from webview.guilib import initialize
 from webview.util import _token, base_uri, parse_file_type, escape_string, make_unicode, escape_line_breaks, WebViewException
 from webview.window import Window
-from .localization import original_localization
+from .localization import localization as original_localization
 from .wsgi import Routing, StaticFiles, StaticResources
 
 
@@ -177,11 +177,7 @@
     window = Window(uid, make_unicode(title), url, html,
                     width, height, x, y, resizable, fullscreen, min_size, hidden,
                     frameless, easy_drag, minimized, on_top, confirm_close, background_color,
-<<<<<<< HEAD
-                    js_api, text_select, transparent, icon)
-=======
-                    js_api, text_select, transparent, localization)
->>>>>>> e68860ab
+                    js_api, text_select, transparent, localization, icon)
 
     windows.append(window)
 

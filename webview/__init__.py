--- conflicted
+++ resolved
@@ -149,16 +149,10 @@
 
     uid = 'master' if len(windows) == 0 else 'child_' + uuid4().hex[:8]
 
-<<<<<<< HEAD
     window = Window(uid, make_unicode(title), url, html,
-                    width, height, x, y, resizable, fullscreen, min_size, hidden, frameless,
-=======
-    window = Window(uid, make_unicode(title), transform_url(url), html,
                     width, height, x, y, resizable, fullscreen, min_size, hidden,
-                    frameless, easy_drag,
->>>>>>> 7629ceb2
-                    minimized, on_top, confirm_close, background_color, js_api,
-                    text_select)
+                    frameless, easy_drag, minimized, on_top, confirm_close, background_color, 
+                    js_api, text_select)
     windows.append(window)
 
     if threading.current_thread().name != 'MainThread' and guilib:

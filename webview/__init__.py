--- conflicted
+++ resolved
@@ -72,11 +72,7 @@
                 try:
                     import webview.gtk as gui
                     logger.debug("Using GTK")
-<<<<<<< HEAD
-                except ImportError as e:
-=======
                 except (ImportError, ValueError) as e:
->>>>>>> e8ccd0c3
                     logger.exception("GTK cannot be loaded")
                     import_error = True
 

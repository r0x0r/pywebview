#!/usr/bin/python
# -*- coding: utf-8 -*-

"""
pywebview is a lightweight cross-platform wrapper around a webview component that allows to display HTML content in its
own dedicated window. Works on Windows, OS X and Linux and compatible with Python 2 and 3.

(C) 2014-2019 Roman Sirokov and contributors
Licensed under BSD license

http://github.com/r0x0r/pywebview/
"""


import logging
import os
import re
import threading
from uuid import uuid4

from webview.event import Event
from webview.guilib import initialize
from webview.util import _token, base_uri, parse_file_type, escape_string, make_unicode, escape_line_breaks, WebViewException
from webview.window import Window
from .localization import localization as original_localization
from .wsgi import Routing, StaticFiles, StaticResources


__all__ = (
    # Stuff that's here
    'start', 'create_window', 'token',
    # From wsgi
    'Routing', 'StaticFiles', 'StaticResources',
    # From event
    'Event',
    # from util
    '_token', 'base_uri', 'parse_file_type', 'escape_string', 'make_unicode',
    'escape_line_breaks', 'WebViewException',
    # from window
    'Window',
)

logger = logging.getLogger('pywebview')
handler = logging.StreamHandler()
formatter = logging.Formatter('[pywebview] %(message)s')
handler.setFormatter(formatter)
logger.addHandler(handler)

log_level = logging.DEBUG if os.environ.get('PYWEBVIEW_LOG') == 'debug' else logging.INFO
logger.setLevel(log_level)

OPEN_DIALOG = 10
FOLDER_DIALOG = 20
SAVE_DIALOG = 30

DRAG_REGION_SELECTOR = '.pywebview-drag-region'

guilib = None
_debug = False
_user_agent = None
_multiprocessing = False
_http_server = False

token = _token
windows = []

<<<<<<< HEAD
def start(func=None, args=None, localization={}, gui=None, debug=False, http_server=False, user_agent=None, block=True):
=======
def start(func=None, args=None, localization={}, gui=None, debug=False, http_server=False, user_agent=None):
    """
    Start a GUI loop and display previously created windows. This function must
    be called from a main thread.

    :param func: Function to invoke upon starting the GUI loop.
    :param args: Function arguments. Can be either a single value or a tuple of
        values.
    :param localization: A dictionary with localized strings. Default strings
        and their keys are defined in localization.py.
    :param gui: Force a specific GUI. Allowed values are ``cef``, ``qt``, or
        ``gtk`` depending on a platform.
    :param debug: Enable debug mode. Default is False.
    :param http_server: Enable built-in HTTP server. If enabled, local files
        will be served using a local HTTP server on a random port. For each
        window, a separate HTTP server is spawned. This option is ignored for
        non-local URLs.
    :param user_agent: Change user agent string. Not supported in EdgeHTML.
    """
>>>>>>> f42b19a0
    global guilib, _debug, _multiprocessing, _http_server, _user_agent

    def _create_children(other_windows):
        if not windows[0].shown.wait(10):
            raise WebViewException('Main window failed to load')

        for window in other_windows:
            guilib.create_window(window)

    _debug = debug
    _user_agent = user_agent
    _multiprocessing = not block
    _http_server = http_server

    original_localization.update(localization)

    if threading.current_thread().name != 'MainThread':
        raise WebViewException('This function must be run from a main thread.')

    if len(windows) == 0:
        raise WebViewException('You must create a window first before calling this function.')

    guilib = initialize(gui)

    for window in windows:
        window._initialize(guilib, http_server)

    if len(windows) > 1:
        t = threading.Thread(target=_create_children, args=(windows[1:],))
        t.start()

    if func:
        if args is not None:
            if not hasattr(args, '__iter__'):
                args = (args,)
            t = threading.Thread(target=func, args=args)
        else:
            t = threading.Thread(target=func)
        t.start()

    return guilib.create_window(windows[0])


def create_window(title, url=None, html=None, js_api=None, width=800, height=600, x=None, y=None,
                  resizable=True, fullscreen=False, min_size=(200, 100), hidden=False,
                  frameless=False, easy_drag=True,
                  minimized=False, on_top=False, confirm_close=False, background_color='#FFFFFF',
                  transparent=False, text_select=False):
    """
    Create a web view window using a native GUI. The execution blocks after this function is invoked, so other
    program logic must be executed in a separate thread.
    :param title: Window title
    :param url: URL to load
    :param width: window width. Default is 800px
    :param height:window height. Default is 600px
    :param resizable True if window can be resized, False otherwise. Default is True
    :param fullscreen: True if start in fullscreen mode. Default is False
    :param min_size: a (width, height) tuple that specifies a minimum window size. Default is 200x100
    :param hidden: Whether the window should be hidden.
    :param frameless: Whether the window should have a frame.
    :param easy_drag: Easy window drag mode when window is frameless.
    :param minimized: Display window minimized
    :param on_top: Keep window above other windows (required OS: Windows)
    :param confirm_close: Display a window close confirmation dialog. Default is False
    :param background_color: Background color as a hex string that is displayed before the content of webview is loaded. Default is white.
    :param text_select: Allow text selection on page. Default is False.
    :param transparent: Don't draw window background.
    :return: window object.
    """

    valid_color = r'^#(?:[0-9a-fA-F]{3}){1,2}$'
    if not re.match(valid_color, background_color):
        raise ValueError('{0} is not a valid hex triplet color'.format(background_color))

    uid = 'master' if len(windows) == 0 else 'child_' + uuid4().hex[:8]

    window = Window(uid, make_unicode(title), url, html,
                    width, height, x, y, resizable, fullscreen, min_size, hidden,
                    frameless, easy_drag, minimized, on_top, confirm_close, background_color,
                    js_api, text_select, transparent)

    windows.append(window)

    if (_multiprocessing or threading.current_thread().name != 'MainThread') and guilib:
        window._initialize(guilib, _http_server)
        guilib.create_window(window)

    return window<|MERGE_RESOLUTION|>--- conflicted
+++ resolved
@@ -64,10 +64,7 @@
 token = _token
 windows = []
 
-<<<<<<< HEAD
 def start(func=None, args=None, localization={}, gui=None, debug=False, http_server=False, user_agent=None, block=True):
-=======
-def start(func=None, args=None, localization={}, gui=None, debug=False, http_server=False, user_agent=None):
     """
     Start a GUI loop and display previously created windows. This function must
     be called from a main thread.
@@ -85,8 +82,8 @@
         window, a separate HTTP server is spawned. This option is ignored for
         non-local URLs.
     :param user_agent: Change user agent string. Not supported in EdgeHTML.
+    :param block: blocking or non-blocking method. default is True(blocking).
     """
->>>>>>> f42b19a0
     global guilib, _debug, _multiprocessing, _http_server, _user_agent
 
     def _create_children(other_windows):

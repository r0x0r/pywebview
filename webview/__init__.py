--- conflicted
+++ resolved
@@ -223,21 +223,12 @@
     renderer = guilib.renderer
 
     if ssl:
-<<<<<<< HEAD
-        if not server_args:
-=======
         if not server_args or 'keyfile' not in server_args or 'certfile' not in server_args:
->>>>>>> e2aacb78
             # generate SSL certs and tell the windows to use them
             keyfile, certfile = __generate_ssl_cert()
             server_args['keyfile'] = keyfile
             server_args['certfile'] = certfile
         else:
-<<<<<<< HEAD
-            if 'keyfile' not in server_args or 'certfile' not in server_args:
-                raise WebViewException('Both the keyfile and certfile must exist and be match.')
-=======
->>>>>>> e2aacb78
             keyfile = server_args['keyfile']
             certfile = server_args['certfile']
             if not os.path.exists(keyfile):
@@ -262,13 +253,9 @@
         )
 
     for window in windows:
-<<<<<<< HEAD
-        window._initialize(guilib, server_args=server_args)
-=======
         should_initialize = not window._initialize(guilib, server_args=server_args)
         if should_initialize:
             return
->>>>>>> e2aacb78
 
     if ssl:
         for window in windows:

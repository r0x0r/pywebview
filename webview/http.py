import bottle
import json
import logging
import os
import sys
import threading
import random
import ssl
import socket
import uuid
from wsgiref.simple_server import make_server, WSGIRequestHandler, WSGIServer
from socketserver import ThreadingMixIn
from .util import abspath, is_app, is_local_url


logger = logging.getLogger(__name__)

global_server = None


def _get_random_port():
    while True:
        port = random.randint(1023, 65535)

        with socket.socket(socket.AF_INET, socket.SOCK_STREAM) as sock:
            try:
                sock.bind(('localhost', port))
            except OSError:
                logger.warning('Port %s is in use' % port)
                continue
            else:
                return port


class ThreadedAdapter(bottle.ServerAdapter):
    def run(self, handler):
        if self.quiet:
            class QuietHandler(WSGIRequestHandler):
                def log_request(*args, **kw):
                    pass

            self.options['handler_class'] = QuietHandler

        class ThreadAdapter(ThreadingMixIn, WSGIServer):
            pass

        server = make_server(self.host, self.port, handler, server_class=ThreadAdapter, **self.options)
        server.serve_forever()


class DummyLoggerWriter:
    def __init__(self):
        pass
    def write(self, message):
        pass
    def flush(self):
        pass

if hasattr(sys, '_MEIPASS'): # Pyinstaller logging fix
    sys.stdout = DummyLoggerWriter()
    sys.stderr = DummyLoggerWriter()


class BottleServer(object):
    def __init__(self):
        self.root_path='/'
        self.running = False
        self.address = None
        self.js_callback = {}
        self.js_api_endpoint = None
        self.uid = str(uuid.uuid1())

    @classmethod
    def start_server(self, urls, http_port, keyfile=None, certfile=None):
        from webview import _debug

        apps = [u for u in urls if is_app(u)]
        server = self()

        if len(apps) > 0:
            app = apps[0]
            common_path = '.'
        else:
            local_urls = [u for u in urls if is_local_url(u)]
            common_path = os.path.dirname(os.path.commonpath(local_urls)) if len(local_urls) > 0 else None
            server.root_path = abspath(common_path) if common_path is not None else None
            app = bottle.Bottle()

            @app.post(f'/js_api/{server.uid}')
            def js_api():
                bottle.response.headers['Access-Control-Allow-Origin'] = '*'
                bottle.response.headers['Access-Control-Allow-Methods'] = 'PUT, GET, POST, DELETE, OPTIONS'
                bottle.response.headers['Access-Control-Allow-Headers'] = 'Origin, Accept, Content-Type, X-Requested-With, X-CSRF-Token'

                body = json.loads(bottle.request.body.read().decode('utf-8'))
                if body['uid'] in server.js_callback:
                    return json.dumps(server.js_callback[body['uid']](body))
                else:
                    logger.error('JS callback function is not set for window %s' % body['uid'])

            @app.route('/')
            @app.route('/<file:path>')
            def asset(file):
                if not server.root_path:
                    return ''
                bottle.response.set_header('Cache-Control', 'no-cache, no-store, must-revalidate')
                bottle.response.set_header('Pragma', 'no-cache')
                bottle.response.set_header('Expires', 0)
                return bottle.static_file(file, root=server.root_path)

        server.root_path = abspath(common_path) if common_path is not None else None
        server.port = http_port or _get_random_port()
<<<<<<< HEAD
        if keyfile and certfile:
          server_adapter = SSLWSGIRefServer()
          server_adapter.port = server.port
          setattr(server_adapter, 'pywebview_keyfile', keyfile)
          setattr(server_adapter, 'pywebview_certfile', certfile)
        else:
         server_adapter = 'wsgiref'
        server.thread = threading.Thread(target=lambda: bottle.run(app=app, server=server_adapter, port=server.port, quiet=not _debug['mode']), daemon=True)
=======
        server.thread = threading.Thread(target=lambda: bottle.run(app=app, server=ThreadedAdapter, port=server.port, quiet=not _debug['mode']), daemon=True)
>>>>>>> ada2c5fa
        server.thread.start()

        server.running = True
        protocol = 'https' if keyfile and certfile else 'http'
        server.address = f'{protocol}://127.0.0.1:{server.port}/'
        self.common_path = common_path
        server.js_api_endpoint = f'{server.address}js_api/{server.uid}'

        return server.address, common_path, server

class SSLWSGIRefServer(bottle.ServerAdapter):
    def run(self, app):  # pragma: no cover
        from wsgiref.simple_server import make_server
        from wsgiref.simple_server import WSGIRequestHandler, WSGIServer
        import socket

        class FixedHandler(WSGIRequestHandler):
            def address_string(self):  # Prevent reverse DNS lookups please.
                return self.client_address[0]

            def log_request(*args, **kw):
                if not self.quiet:
                    return WSGIRequestHandler.log_request(*args, **kw)

        handler_cls = self.options.get('handler_class', FixedHandler)
        server_cls = self.options.get('server_class', WSGIServer)

        if ':' in self.host:  # Fix wsgiref for IPv6 addresses.
            if getattr(server_cls, 'address_family') == socket.AF_INET:

                class server_cls(server_cls):
                    address_family = socket.AF_INET6

        self.srv = make_server(self.host, self.port, app, server_cls,
                               handler_cls)
        context = ssl.create_default_context()
        self.srv.socket = ssl.wrap_socket(
                self.srv.socket,
                keyfile=self.pywebview_keyfile,
                certfile=self.pywebview_certfile,
                server_side=True)
        self.port = self.srv.server_port  # update port actual port (0 means random)
        os.unlink(self.pywebview_keyfile)
        try:
            self.srv.serve_forever()
        except KeyboardInterrupt:
            self.srv.server_close()  # Prevent ResourceWarning: unclosed socket
            raise


def start_server(urls, http_port=None, server=BottleServer, **server_args):
    server = server if not server is None else BottleServer
    return server.start_server(urls, http_port, **server_args)


def start_global_server(http_port=None, urls='.', server=BottleServer, ssl=False, **server_args):
    global global_server
    address, common_path, global_server = start_server(urls=urls, http_port=http_port, server=server, **server_args)
    return address, common_path, global_server
<|MERGE_RESOLUTION|>--- conflicted
+++ resolved
@@ -110,18 +110,14 @@
 
         server.root_path = abspath(common_path) if common_path is not None else None
         server.port = http_port or _get_random_port()
-<<<<<<< HEAD
         if keyfile and certfile:
           server_adapter = SSLWSGIRefServer()
           server_adapter.port = server.port
           setattr(server_adapter, 'pywebview_keyfile', keyfile)
           setattr(server_adapter, 'pywebview_certfile', certfile)
         else:
-         server_adapter = 'wsgiref'
+         server_adapter = ThreadedAdapter
         server.thread = threading.Thread(target=lambda: bottle.run(app=app, server=server_adapter, port=server.port, quiet=not _debug['mode']), daemon=True)
-=======
-        server.thread = threading.Thread(target=lambda: bottle.run(app=app, server=ThreadedAdapter, port=server.port, quiet=not _debug['mode']), daemon=True)
->>>>>>> ada2c5fa
         server.thread.start()
 
         server.running = True

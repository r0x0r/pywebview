src = """
window.pywebview = {
    token: '%(token)s',
    platform: '%(platform)s',
    api: {},

    _createApi: function(funcList) {
        for (var i = 0; i < funcList.length; i++) {
            var funcName = funcList[i].func;
            var params = funcList[i].params;

            var funcBody =
                "var __id = (Math.random() + '').substring(2); " +
                "var promise = new Promise(function(resolve, reject) { " +
                    "window.pywebview._checkValue('" + funcName + "', resolve, reject, __id); " +
                "}); " +
                "window.pywebview._bridge.call('" + funcName + "', arguments, __id); " +
                "return promise;"

            window.pywebview.api[funcName] = new Function(params, funcBody)
            window.pywebview._returnValues[funcName] = {}
        }
    },

    _bridge: {
        call: function (funcName, params, id) {
            switch(window.pywebview.platform) {
                case 'mshtml':
                case 'cef':
                case 'qtwebkit':
<<<<<<< HEAD
                case 'android-webkit':
=======
>>>>>>> 9e129d0e
                    return window.external.call(funcName, pywebview._stringify(params), id);
                case 'chromium':
                    // Full file path support for WebView2
                    if (params.event instanceof Event && params.event.type === 'drop' && params.event.dataTransfer.files) {
                        chrome.webview.postMessageWithAdditionalObjects('FilesDropped', params.event.dataTransfer.files);
                    }
                    return window.chrome.webview.postMessage([funcName, pywebview._stringify(params), id]);
                case 'cocoa':
                case 'gtk':
                    return window.webkit.messageHandlers.jsBridge.postMessage(pywebview._stringify({funcName, params, id}));
                case 'qtwebengine':
                    if (!window.pywebview._QWebChannel) {
                        setTimeout(function() {
                            window.pywebview._QWebChannel.objects.external.call(funcName, pywebview._stringify(params), id);
                        }, 100)
                    } else {
                        window.pywebview._QWebChannel.objects.external.call(funcName, pywebview._stringify(params), id);
                    }
                    break;
            }
        }
    },

    _checkValue: function(funcName, resolve, reject, id) {
         var check = setInterval(function () {
            var returnObj = window.pywebview._returnValues[funcName][id];
            if (returnObj) {
                var value = returnObj.value;
                var isError = returnObj.isError;

                delete window.pywebview._returnValues[funcName][id];
                clearInterval(check);

                if (isError) {
                    var pyError = JSON.parse(value);
                    var error = new Error(pyError.message);
                    error.name = pyError.name;
                    error.stack = pyError.stack;

                    reject(error);
                } else {
                    resolve(JSON.parse(value));
                }
            }
         }, 1)
    },
    _eventHandlers: {},
    _returnValues: {},
    _asyncCallback: function(result, id) {
        window.pywebview._bridge.call('pywebviewAsyncCallback', result, id)
    },
    _isPromise: function (obj) {
        return !!obj && (typeof obj === 'object' || typeof obj === 'function') && typeof obj.then === 'function';
    },

    _stringify: function stringify(obj) {
        function tryConvertToArray(obj) {
            try {
                return Array.prototype.slice.call(obj);
            } catch (e) {
                return obj;
            }
        }

        function serialize(obj, depth=0, visited=new WeakSet()) {
            try {
                if (obj instanceof Node) return pywebview.domJSON.toJSON(obj, { metadata: false, serialProperties: true });
                if (obj instanceof Window) return 'Window';

                if (visited.has(obj)) {
                    return '[Circular Reference]';
                }

                if (typeof obj === 'object' && obj !== null) {
                    visited.add(obj);

                    if (obj.length !== undefined) {
                        obj = tryConvertToArray(obj);
                    }

                    if (Array.isArray(obj)) {
                        const arr = obj.map(value => serialize(value, depth + 1, visited));
                        visited.delete(obj);
                        return arr;
                    }

                    const newObj = {};
                    for (const key in obj) {
                        if (typeof obj === 'function') {
                            continue;
                        }
                        newObj[key] = serialize(obj[key], depth + 1, visited);
                    }
                    visited.delete(obj);
                    return newObj;
                }

                return obj;
            } catch (e) {
                console.error(e)
                return e.toString();
            }
        }

        return JSON.stringify(serialize(obj));
    },

    _getNodeId: function (element) {
        if (!element) {
            return null;
        }
        var pywebviewId = element.getAttribute('data-pywebview-id') || Math.random().toString(36).substr(2, 11);
        if (!element.hasAttribute('data-pywebview-id')) {
            element.setAttribute('data-pywebview-id', pywebviewId);
        }
        return pywebviewId;
    },

    _insertNode: function (node, parent, mode) {
        if (mode === 'LAST_CHILD') {
            parent.appendChild(node);
        } else if (mode === 'FIRST_CHILD') {
            parent.insertBefore(node, parent.firstChild);
        } else if (mode === 'BEFORE') {
            parent.parentNode.insertBefore(node, parent);
        } else if (mode === 'AFTER') {
            parent.parentNode.insertBefore(node, parent.nextSibling);
        } else if (mode === 'REPLACE') {
            parent.parentNode.replaceChild(node, parent);
        }
    },

    _processElements: function (elements) {
        var serializedElements = [];

        for (var i = 0; i < elements.length; i++) {
            var pywebviewId;
            if (elements[i] === window) {
                pywebviewId = 'window';
            } else if (elements[i] === document) {
                pywebviewId = 'document';
            } else {
                pywebviewId = window.pywebview._getNodeId(elements[i]);
            }

            var node = pywebview.domJSON.toJSON(elements[i], {
                metadata: false,
                serialProperties: true,
                deep: false
            });
            node._pywebviewId = pywebviewId;
            serializedElements.push(node);
        }

        return serializedElements;
    },
}
window.pywebview._createApi(%(func_list)s);

if (window.pywebview.platform == 'qtwebengine') {
    new QWebChannel(qt.webChannelTransport, function(channel) {
        window.pywebview._QWebChannel = channel;
        window.dispatchEvent(new CustomEvent('pywebviewready'));
    });
} else {
    window.dispatchEvent(new CustomEvent('pywebviewready'));
}
"""<|MERGE_RESOLUTION|>--- conflicted
+++ resolved
@@ -28,10 +28,7 @@
                 case 'mshtml':
                 case 'cef':
                 case 'qtwebkit':
-<<<<<<< HEAD
                 case 'android-webkit':
-=======
->>>>>>> 9e129d0e
                     return window.external.call(funcName, pywebview._stringify(params), id);
                 case 'chromium':
                     // Full file path support for WebView2

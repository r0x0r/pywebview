src = """
window.pywebview = {
    token: '%(token)s',
    platform: '%(platform)s',
    api: {},

    _createApi: function(funcList) {
        for (var i = 0; i < funcList.length; i++) {
            var funcName = funcList[i].func;
            var params = funcList[i].params;

            var funcBody =
                "var __id = (Math.random() + '').substring(2); " +
                "var promise = new Promise(function(resolve, reject) { " +
                    "window.pywebview._checkValue('" + funcName + "', resolve, reject, __id); " +
                "}); " +
                "window.pywebview._bridge.call('" + funcName + "', arguments, __id); " +
                "return promise;"

            window.pywebview.api[funcName] = new Function(params, funcBody)
            window.pywebview._returnValues[funcName] = {}
        }
    },

    _bridge: {
        call: function (funcName, params, id) {
            switch(window.pywebview.platform) {
                case 'mshtml':
                case 'cef':
                case 'qtwebkit':
                    return window.external.call(funcName, JSON.stringify(params), id);
                case 'chromium':
                    return window.chrome.webview.postMessage([funcName, pywebview._stringify(params), id]);
                case 'cocoa':
                case 'gtk':
                    return window.webkit.messageHandlers.jsBridge.postMessage(JSON.stringify([funcName, params, id]));
                case 'qtwebengine':
                    if (!window.pywebview._QWebChannel) {
                        setTimeout(function() {
                            window.pywebview._QWebChannel.objects.external.call(funcName, JSON.stringify(params), id);
                        }, 100)
                    } else {
                        window.pywebview._QWebChannel.objects.external.call(funcName, JSON.stringify(params), id);
                    }
                    break;
            }
        }
    },

    _checkValue: function(funcName, resolve, reject, id) {
         var check = setInterval(function () {
            var returnObj = window.pywebview._returnValues[funcName][id];
            if (returnObj) {
                var value = returnObj.value;
                var isError = returnObj.isError;

                delete window.pywebview._returnValues[funcName][id];
                clearInterval(check);

                if (isError) {
                    var pyError = JSON.parse(value);
                    var error = new Error(pyError.message);
                    error.name = pyError.name;
                    error.stack = pyError.stack;

                    reject(error);
                } else {
                    resolve(JSON.parse(value));
                }
            }
         }, 1)
    },
    _eventHandlers: {},
    _returnValues: {},
    _asyncCallback: function(result, id) {
        window.pywebview._bridge.call('pywebviewAsyncCallback', result, id)
    },
    _isPromise: function (obj) {
        return !!obj && (typeof obj === 'object' || typeof obj === 'function') && typeof obj.then === 'function';
<<<<<<< HEAD
    },

    _stringify: function stringify(obj) {
        function serialize(obj, depth=0, visited=new WeakSet()) {
            try {
                if (obj instanceof Node) return pywebview.domJSON.toJSON(obj, { metadata: false, serialProperties: true });
                if (obj instanceof Window) return 'Window';
                if (typeof obj === 'function') return 'function';

                if (visited.has(obj)) {
                    return '[Circular Reference]';
                }

                if (typeof obj === 'object' && obj !== null) {
                    visited.add(obj);

                    if (Array.isArray(obj)) {
                        const arr = obj.map(value => serialize(value, depth + 1, visited));
                        visited.delete(obj);
                        return arr;
                    }

                    const newObj = {};
                    for (const key in obj) {
                        newObj[key] = serialize(obj[key], depth + 1, visited);
                    }
                    visited.delete(obj);
                    return newObj;
                }

                return obj;
            } catch (e) {
                console.error(e)
                return e.toString();
            }
        }

        return JSON.stringify(serialize(obj));
    },

    _getNodeId: function (element) {
        if (!element) {
            return null;
        }
        var pywebviewId = element.getAttribute('data-pywebview-id') || Math.random().toString(36).substr(2, 11);
        if (!element.hasAttribute('data-pywebview-id')) {
            element.setAttribute('data-pywebview-id', pywebviewId);
        }
        return pywebviewId;
    },

    _insertNode: function (node, parent, mode) {
        if (mode === 'LAST_CHILD') {
            parent.appendChild(node);
        } else if (mode === 'FIRST_CHILD') {
            parent.insertBefore(node, parent.firstChild);
        } else if (mode === 'BEFORE') {
            parent.parentNode.insertBefore(node, parent);
        } else if (mode === 'AFTER') {
            parent.parentNode.insertBefore(node, parent.nextSibling);
        } else if (mode === 'REPLACE') {
            parent.parentNode.replaceChild(node, parent);
        }
    },

    _processElements: function (elements) {
        var serializedElements = [];

        for (var i = 0; i < elements.length; i++) {
            var pywebviewId = window.pywebview._getNodeId(elements[i]);
            var node = pywebview.domJSON.toJSON(elements[i], {
                metadata: false,
                serialProperties: true,
                deep: false
            });
            node._pywebviewId = pywebviewId;
            serializedElements.push(node);
        }

        return serializedElements;
    },
=======
    }
>>>>>>> 6510fc54
}
window.pywebview._createApi(%(func_list)s);

if (window.pywebview.platform == 'qtwebengine') {
    new QWebChannel(qt.webChannelTransport, function(channel) {
        window.pywebview._QWebChannel = channel;
        window.dispatchEvent(new CustomEvent('pywebviewready'));
    });
} else {
    window.dispatchEvent(new CustomEvent('pywebviewready'));
}
"""<|MERGE_RESOLUTION|>--- conflicted
+++ resolved
@@ -77,7 +77,6 @@
     },
     _isPromise: function (obj) {
         return !!obj && (typeof obj === 'object' || typeof obj === 'function') && typeof obj.then === 'function';
-<<<<<<< HEAD
     },
 
     _stringify: function stringify(obj) {
@@ -159,9 +158,6 @@
 
         return serializedElements;
     },
-=======
-    }
->>>>>>> 6510fc54
 }
 window.pywebview._createApi(%(func_list)s);
 

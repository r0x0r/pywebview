src = """
window.pywebview = {
    token: '%s',
    platform: '%s',
    api: {},
<<<<<<< HEAD
    _createApi: function(funcList) {
        for (var i = 0; i < funcList.length; i++) {
            window.pywebview.api[funcList[i]] = (function (funcName) {
                return function(params) {
                    var id = (Math.random() + '').substring(2)
                    var promise = new Promise(function(resolve, reject) {
                        window.pywebview._checkValue(funcName, resolve, reject, id);
                    });

                    window.pywebview._bridge.call(funcName, JSON.stringify(params), id);
                    return promise;
                }
            })(funcList[i])

            window.pywebview._returnValues[funcList[i]] = {}
=======

    _createApi: function(funcList) {
        for (var i = 0; i < funcList.length; i++) {
            var funcName = funcList[i].func;
            var params = funcList[i].params;

            var funcBody =
                "var id = (Math.random() + '').substring(2); " +
                "var promise = new Promise(function(resolve, reject) { " +
                    "window.pywebview._checkValue('" + funcName + "', resolve, reject, id); " +
                "}); " +
                "window.pywebview._bridge.call('" + funcName + "', JSON.stringify(arguments), id); " +
                "return promise;"

            window.pywebview.api[funcName] = new Function(params, funcBody)
            window.pywebview._returnValues[funcName] = {}
>>>>>>> 1d62b9b5
        }
    },

    _bridge: {
        call: function (funcName, params, id) {
            switch(window.pywebview.platform) {
                case 'mshtml':
                case 'cef':
                case 'qtwebkit':
                    return window.external.call(funcName, params, id);
                case 'edgehtml':
                    return window.external.notify(JSON.stringify([funcName, params, id]));
                case 'cocoa':
                    return window.webkit.messageHandlers.jsBridge.postMessage(JSON.stringify([funcName, params, id]));
                case 'qtwebengine':
                    new QWebChannel(qt.webChannelTransport, function(channel) {
                        channel.objects.external.call(funcName, params, id);
                    });
                    break;
                case 'gtk':
                    document.title = JSON.stringify({"type": "invoke", "uid": "%s", "function": funcName, "param": params, "id": id});
                    break;
            }
        }
    },

    _checkValue: function(funcName, resolve, reject, id) {
         var check = setInterval(function () {
            var returnObj = window.pywebview._returnValues[funcName][id];
            if (returnObj) {
                var value = returnObj.value;
                var isError = returnObj.isError;

                delete window.pywebview._returnValues[funcName][id];
                clearInterval(check);

                if (isError) {
<<<<<<< HEAD
                    reject(new Error(value));
=======
                    var pyError = JSON.parse(value);
                    var error = new Error(pyError.message);
                    error.name = pyError.name;
                    error.stack = pyError.stack;

                    reject(error);
>>>>>>> 1d62b9b5
                } else {
                    resolve(JSON.parse(value));
                }
            }
         }, 100)
    },
<<<<<<< HEAD
=======

>>>>>>> 1d62b9b5
    _returnValues: {}
}
window.pywebview._createApi(%s);
window.dispatchEvent(new CustomEvent('pywebviewready'));
"""<|MERGE_RESOLUTION|>--- conflicted
+++ resolved
@@ -3,23 +3,6 @@
     token: '%s',
     platform: '%s',
     api: {},
-<<<<<<< HEAD
-    _createApi: function(funcList) {
-        for (var i = 0; i < funcList.length; i++) {
-            window.pywebview.api[funcList[i]] = (function (funcName) {
-                return function(params) {
-                    var id = (Math.random() + '').substring(2)
-                    var promise = new Promise(function(resolve, reject) {
-                        window.pywebview._checkValue(funcName, resolve, reject, id);
-                    });
-
-                    window.pywebview._bridge.call(funcName, JSON.stringify(params), id);
-                    return promise;
-                }
-            })(funcList[i])
-
-            window.pywebview._returnValues[funcList[i]] = {}
-=======
 
     _createApi: function(funcList) {
         for (var i = 0; i < funcList.length; i++) {
@@ -36,7 +19,6 @@
 
             window.pywebview.api[funcName] = new Function(params, funcBody)
             window.pywebview._returnValues[funcName] = {}
->>>>>>> 1d62b9b5
         }
     },
 
@@ -74,26 +56,19 @@
                 clearInterval(check);
 
                 if (isError) {
-<<<<<<< HEAD
-                    reject(new Error(value));
-=======
                     var pyError = JSON.parse(value);
                     var error = new Error(pyError.message);
                     error.name = pyError.name;
                     error.stack = pyError.stack;
 
                     reject(error);
->>>>>>> 1d62b9b5
                 } else {
                     resolve(JSON.parse(value));
                 }
             }
          }, 100)
     },
-<<<<<<< HEAD
-=======
 
->>>>>>> 1d62b9b5
     _returnValues: {}
 }
 window.pywebview._createApi(%s);

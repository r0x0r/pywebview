matrix:
  include:
    - os: osx
      osx_image: xcode8
      language: generic
      sudo: required
      env: PYTHON_VERSION="2"
    - os: osx
      language: generic
      sudo: required
      env: PYTHON_VERSION="3"
    - os: linux
      sudo: required
      dist: xenial
      language: python
      python: "2.7_with_system_site_packages"
      env: PACKAGES="xvfb gir1.2-gtk-3.0 gir1.2-webkit2-4.0 python-gi python-gi-cairo pep8 pyflakes python-pytest python-six" PYTHON="python"
    - os: linux
      sudo: required
      dist: xenial
      language: python
<<<<<<< HEAD
      python: "3.4_with_system_site_packages"
      env: PACKAGES="xvfb gir1.2-gtk-3.0 gir1.2-webkit2-4.0 python3-gi python3-gi-cairo python3-pep8 pyflakes python3-pytest python3-six" PYTHON="python3"
=======
      python: "3.5_with_system_site_packages"
      env: PACKAGES="xvfb gir1.2-gtk-3.0 gir1.2-webkit2-4.0 python3-gi python3-gi-cairo python3-pep8 pyflakes python3-pytest" PYTHON="python3"
>>>>>>> a6048d13
    - os: linux
      sudo: required
      dist: trusty
      language: python
      python: "3.4_with_system_site_packages"
      env: 
         - PACKAGES="xvfb python3-pyqt5 python3-pyqt5.qtwebkit libqt5webkit5-dev python3-pep8 pyflakes python3-pytest python3-six" PYTHON="python3"
         - USE_QT="True"
    - os: linux
      sudo: required
      dist: trusty
      language: python
      python: "2.7_with_system_site_packages"
      env: 
          - PACKAGES="xvfb python-qt4 libqtwebkit-dev pep8 pyflakes python-pytest" PYTHON="python"
          - USE_QT="True"

install:
  - if [[ "$TRAVIS_OS_NAME" == "osx" ]] && [[ "$PYTHON_VERSION" == "3" ]]; then pip3 install pyobjc pytest six; fi
  - if [[ "$TRAVIS_OS_NAME" == "osx" ]] && [[ "$PYTHON_VERSION" == "2" ]]; then sudo pip2 install pyobjc pytest six; fi
  - if [[ "$TRAVIS_OS_NAME" == "linux" ]]; then sudo apt-get update -q; fi
  - if [[ "$TRAVIS_OS_NAME" == "linux" ]]; then sudo apt-get install --no-install-recommends -y $(echo $PACKAGES); fi
    
before_script:
  - if [[ "$TRAVIS_OS_NAME" == "linux" ]]; then export DISPLAY=:99.0; fi
  - if [[ "$TRAVIS_OS_NAME" == "linux" ]]; then sh -e /etc/init.d/xvfb start; fi
  - if [[ "$TRAVIS_OS_NAME" == "linux" ]]; then sleep 3; fi # give xvfb some time to start

script:
  - if [[ "$TRAVIS_OS_NAME" == "osx" ]]; then if [[ "$PYTHON_VERSION" == "3" ]]; then python3 -m pytest tests; else python2 -m pytest tests; fi; fi
  - if [[ "$TRAVIS_OS_NAME" == "linux" ]]; then python -m pytest tests -s; fi

notifications:
  email: false<|MERGE_RESOLUTION|>--- conflicted
+++ resolved
@@ -19,13 +19,8 @@
       sudo: required
       dist: xenial
       language: python
-<<<<<<< HEAD
-      python: "3.4_with_system_site_packages"
       env: PACKAGES="xvfb gir1.2-gtk-3.0 gir1.2-webkit2-4.0 python3-gi python3-gi-cairo python3-pep8 pyflakes python3-pytest python3-six" PYTHON="python3"
-=======
       python: "3.5_with_system_site_packages"
-      env: PACKAGES="xvfb gir1.2-gtk-3.0 gir1.2-webkit2-4.0 python3-gi python3-gi-cairo python3-pep8 pyflakes python3-pytest" PYTHON="python3"
->>>>>>> a6048d13
     - os: linux
       sudo: required
       dist: trusty

import threading
import time
import sys
import random
import webview


"""
This example demonstrates how to create a pywebview api without using a web
server
"""

html = """
<!DOCTYPE html>
<html>
<head lang="en">
<meta charset="UTF-8">

<style>
    #response-container {
        display: none;
        padding: 3rem;
        margin: 3rem 5rem;
        font-size: 120%;
        border: 5px dashed #ccc;
    }

    label {
        margin-left: 0.3rem;
        margin-right: 0.3rem;
    }

    button {
        font-size: 100%;
        padding: 0.5rem;
        margin: 0.3rem;
        text-transform: uppercase;
    }

</style>
</head>
<body>


<h1>JS API Example</h1>
<p id='pywebview-status'><i>pywebview</i> is not ready</p>

<button onClick="initialize()">Hello Python</button><br/>
<button id="heavy-stuff-btn" onClick="doHeavyStuff()">Perform a heavy operation</button><br/>
<button onClick="getRandomNumber()">Get a random number</button><br/>
<label for="name_input">Say hello to:</label><input id="name_input" placeholder="put a name here">
<button onClick="greet()">Greet</button><br/>
<button onClick="catchException()">Catch Exception</button><br/>


<div id="response-container"></div>
<script>
    window.addEventListener('pywebviewready', function() {
        var container = document.getElementById('pywebview-status')
        container.innerHTML = '<i>pywebview</i> is ready'
    })

    function showResponse(response) {
        var container = document.getElementById('response-container')

        container.innerText = response.message
        container.style.display = 'block'
    }

    function initialize() {
        pywebview.api.init().then(showResponse)
    }

    function doHeavyStuff() {
        var btn = document.getElementById('heavy-stuff-btn')

        pywebview.api.doHeavyStuff().then(function(response) {
            showResponse(response)
            btn.onclick = doHeavyStuff
            btn.innerText = 'Perform a heavy operation'
        })

        showResponse({message: 'Working...'})
        btn.innerText = 'Cancel the heavy operation'
        btn.onclick = cancelHeavyStuff
    }

    function cancelHeavyStuff() {
        pywebview.api.cancelHeavyStuff()
    }

    function getRandomNumber() {
        pywebview.api.getRandomNumber().then(showResponse)
    }

    function greet() {
        var name_input = document.getElementById('name_input').value;
        pywebview.api.sayHelloTo(name_input).then(showResponse)
    }

    function catchException() {
        pywebview.api.error().catch(showResponse)
    }

</script>
</body>
</html>
"""


class Api:
    def __init__(self):
        self.cancel_heavy_stuff_flag = False

    def init(self):
        response = {
            'message': 'Hello from Python {0}'.format(sys.version)
        }
        return response

    def getRandomNumber(self):
        response = {
            'message': 'Here is a random number courtesy of randint: {0}'.format(random.randint(0, 100000000))
        }
        return response

    def doHeavyStuff(self):
        time.sleep(0.1)  # sleep to prevent from the ui thread from freezing for a moment
        now = time.time()
        self.cancel_heavy_stuff_flag = False
        for i in range(0, 1000000):
            _ = i * random.randint(0, 1000)
            if self.cancel_heavy_stuff_flag:
                response = {'message': 'Operation cancelled'}
                break
        else:
            then = time.time()
            response = {
                'message': 'Operation took {0:.1f} seconds on the thread {1}'.format((then - now), threading.current_thread())
            }
        return response

    def cancelHeavyStuff(self):
        time.sleep(0.1)
        self.cancel_heavy_stuff_flag = True

    def sayHelloTo(self, name):
        response = {
            'message': 'Hello {0}!'.format(name)
        }
        return response

<<<<<<< HEAD
    def error(self, params):
=======
    def error(self):
>>>>>>> 1d62b9b5
        raise Exception('This is a Python exception')



if __name__ == '__main__':
    api = Api()
    window = webview.create_window('API example', html=html, js_api=api)
    webview.start()<|MERGE_RESOLUTION|>--- conflicted
+++ resolved
@@ -150,11 +150,7 @@
         }
         return response
 
-<<<<<<< HEAD
-    def error(self, params):
-=======
     def error(self):
->>>>>>> 1d62b9b5
         raise Exception('This is a Python exception')
 
 

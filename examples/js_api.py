import random
import sys
import threading
import time

import webview

"""
Create an application without a HTTP server. The application uses Javascript API object to communicate between Python and Javascript.
"""

html = """
<!DOCTYPE html>
<html>
<head lang="en">
<meta charset="UTF-8">

<style>
    #response-container {
        display: none;
        padding: 3rem;
        margin: 3rem 5rem;
        font-size: 120%;
        border: 5px dashed #ccc;
    }

    label {
        margin-left: 0.3rem;
        margin-right: 0.3rem;
    }

    button {
        font-size: 100%;
        padding: 0.5rem;
        margin: 0.3rem;
        text-transform: uppercase;
    }

</style>
</head>
<body>


<h1>JS API Example</h1>
<p id='pywebview-status'><i>pywebview</i> is not ready</p>

<button onClick="initialize()">Hello Python</button><br/>
<button id="heavy-stuff-btn" onClick="doHeavyStuff()">Perform a heavy operation</button><br/>
<button onClick="getRandomNumber()">Get a random number</button><br/>
<label for="name_input">Say hello to:</label><input id="name_input" placeholder="put a name here">
<button onClick="greet()">Greet</button><br/>
<button onClick="catchException()">Catch Exception</button><br/>


<div id="response-container"></div>
<script>
    window.addEventListener('pywebviewready', function() {
        var container = document.getElementById('pywebview-status')
        container.innerHTML = '<i>pywebview</i> is ready'
    })

    function showResponse(response) {
        var container = document.getElementById('response-container')

        container.innerText = response.message
        container.style.display = 'block'
    }

    function initialize() {
        pywebview.api.init().then(showResponse)
    }

    function doHeavyStuff() {
        var btn = document.getElementById('heavy-stuff-btn')

        pywebview.api.doHeavyStuff().then(function(response) {
            showResponse(response)
            btn.onclick = doHeavyStuff
            btn.innerText = 'Perform a heavy operation'
        })

        showResponse({message: 'Working...'})
        btn.innerText = 'Cancel the heavy operation'
        btn.onclick = cancelHeavyStuff
    }

    function cancelHeavyStuff() {
        pywebview.api.cancelHeavyStuff()
    }

    function getRandomNumber() {
        pywebview.api.getRandomNumber().then(showResponse)
    }

    function greet() {
        var name_input = document.getElementById('name_input').value;
        pywebview.api.sayHelloTo(name_input).then(showResponse)
    }

    function catchException() {
        pywebview.api.error().catch(showResponse)
    }

</script>
</body>
</html>
"""


class Api:
    def __init__(self):
        self.cancel_heavy_stuff_flag = False

    def init(self):
        response = {'message': 'Hello from Python {0}'.format(sys.version)}
        return response

    def getRandomNumber(self):
        response = {
            'message': 'Here is a random number courtesy of randint: {0}'.format(
                random.randint(0, 100000000)
            )
        }
        return response

    def doHeavyStuff(self):
        time.sleep(0.1)  # sleep to prevent from the ui thread from freezing for a moment
        now = time.time()
        self.cancel_heavy_stuff_flag = False
        for i in range(0, 1000000):
            _ = i * random.randint(0, 1000)
            if self.cancel_heavy_stuff_flag:
                response = {'message': 'Operation cancelled'}
                break
        else:
            then = time.time()
            response = {
                'message': 'Operation took {0:.1f} seconds on the thread {1}'.format(
                    (then - now), threading.current_thread()
                )
            }
        return response

    def cancelHeavyStuff(self):
        time.sleep(0.1)
        self.cancel_heavy_stuff_flag = True

    def sayHelloTo(self, name):
        response = {'message': 'Hello {0}!'.format(name)}
        return response

    def error(self):
        raise Exception('This is a Python exception')


if __name__ == '__main__':
    api = Api()
<<<<<<< HEAD
    window = webview.create_window('API example', html=html, js_api=api)
    webview.start(debug=True)
=======
    window = webview.create_window('JS API example', html=html, js_api=api)
    webview.start()
>>>>>>> 6510fc54
<|MERGE_RESOLUTION|>--- conflicted
+++ resolved
@@ -155,10 +155,5 @@
 
 if __name__ == '__main__':
     api = Api()
-<<<<<<< HEAD
-    window = webview.create_window('API example', html=html, js_api=api)
-    webview.start(debug=True)
-=======
     window = webview.create_window('JS API example', html=html, js_api=api)
-    webview.start()
->>>>>>> 6510fc54
+    webview.start()
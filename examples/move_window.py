--- conflicted
+++ resolved
@@ -8,15 +8,10 @@
 
 def move(window):
     print('Window coordinates are ({0}, {1})'.format(window.x, window.y))
-<<<<<<< HEAD
-    sleep(2)
-    window.move(0, 0)
-=======
 
     sleep(2)
     window.move(200, 200)
 
->>>>>>> 99eba324
     print('Window coordinates are ({0}, {1})'.format(window.x, window.y))
 
 

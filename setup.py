import os
import platform
from setuptools import setup

extras_require = {
    'qt': ['PyQt5', 'pyqtwebengine'],
    'cef': ['cefpython3'],
    'gtk': ['PyGObject'],
}

install_requires = [
    'pythonnet ; sys_platform == "win32"',
    'pyobjc ; sys_platform == "darwin"',
    'PyQt5 ; sys_platform == "openbsd6"',
]


with open('README.md') as fh:
    long_description = fh.read()

setup(
    name='pywebview',
    author='Roman Sirokov',
    author_email='roman@flowrl.com',
    description=('Build GUI for your Python program with JavaScript, HTML, and CSS.'),
    long_description=long_description,
    long_description_content_type='text/markdown',
    url='https://github.com/r0x0r/pywebview',
<<<<<<< HEAD
    download_url='https://github.com/r0x0r/pywebview/archive/3.1.tar.gz',
    keywords=['gui', 'webkit', 'html', 'web'],
    install_requires=install_requires,
    extras_require=extras_require,
    version='3.1',
=======
    download_url='https://github.com/r0x0r/pywebview/archive/3.2.tar.gz',
    keywords=['gui', 'webkit', 'html', 'web'],
    install_requires=install_requires,
    extras_require=extras_require,
    version='3.2',
>>>>>>> 1d62b9b5
    include_package_data=True,
    packages=['webview', 'webview.js', 'webview.platforms'],
    package_dir={'webview': 'webview'},
    package_data={
        'webview': [
            'webview/lib/WebBrowserInterop.x64.dll',
            'webview/lib/WebBrowserInterop.x86.dll',
            'webview/lib/Microsoft.Toolkit.Forms.UI.Controls.WebView.dll'
            'webview/lib/Microsoft.Toolkit.Forms.UI.Controls.WebView.LICENSE.md'
            ]
        },
    license='New BSD license',
    classifiers=[
        'Intended Audience :: Developers',
        'License :: OSI Approved :: BSD License',
        'Operating System :: OS Independent',
        'Environment :: MacOS X',
        'Environment :: Win32 (MS Windows)',
        'Environment :: X11 Applications :: GTK',
        'Environment :: X11 Applications :: Qt',
        'Programming Language :: Python',
        'Programming Language :: Python :: 2',
        'Programming Language :: Python :: 2.7',
        'Programming Language :: Python :: 3',
        'Programming Language :: Python :: 3.4',
        'Programming Language :: Python :: 3.5',
        'Programming Language :: Python :: 3.6',
        'Topic :: Software Development :: Libraries :: Application Frameworks',
        'Topic :: Software Development :: Libraries :: Python Modules',
        'Topic :: Software Development :: User Interfaces'
    ],
)
<|MERGE_RESOLUTION|>--- conflicted
+++ resolved
@@ -1,73 +1,65 @@
-import os
-import platform
-from setuptools import setup
-
-extras_require = {
-    'qt': ['PyQt5', 'pyqtwebengine'],
-    'cef': ['cefpython3'],
-    'gtk': ['PyGObject'],
-}
-
-install_requires = [
-    'pythonnet ; sys_platform == "win32"',
-    'pyobjc ; sys_platform == "darwin"',
-    'PyQt5 ; sys_platform == "openbsd6"',
-]
-
-
-with open('README.md') as fh:
-    long_description = fh.read()
-
-setup(
-    name='pywebview',
-    author='Roman Sirokov',
-    author_email='roman@flowrl.com',
-    description=('Build GUI for your Python program with JavaScript, HTML, and CSS.'),
-    long_description=long_description,
-    long_description_content_type='text/markdown',
-    url='https://github.com/r0x0r/pywebview',
-<<<<<<< HEAD
-    download_url='https://github.com/r0x0r/pywebview/archive/3.1.tar.gz',
-    keywords=['gui', 'webkit', 'html', 'web'],
-    install_requires=install_requires,
-    extras_require=extras_require,
-    version='3.1',
-=======
-    download_url='https://github.com/r0x0r/pywebview/archive/3.2.tar.gz',
-    keywords=['gui', 'webkit', 'html', 'web'],
-    install_requires=install_requires,
-    extras_require=extras_require,
-    version='3.2',
->>>>>>> 1d62b9b5
-    include_package_data=True,
-    packages=['webview', 'webview.js', 'webview.platforms'],
-    package_dir={'webview': 'webview'},
-    package_data={
-        'webview': [
-            'webview/lib/WebBrowserInterop.x64.dll',
-            'webview/lib/WebBrowserInterop.x86.dll',
-            'webview/lib/Microsoft.Toolkit.Forms.UI.Controls.WebView.dll'
-            'webview/lib/Microsoft.Toolkit.Forms.UI.Controls.WebView.LICENSE.md'
-            ]
-        },
-    license='New BSD license',
-    classifiers=[
-        'Intended Audience :: Developers',
-        'License :: OSI Approved :: BSD License',
-        'Operating System :: OS Independent',
-        'Environment :: MacOS X',
-        'Environment :: Win32 (MS Windows)',
-        'Environment :: X11 Applications :: GTK',
-        'Environment :: X11 Applications :: Qt',
-        'Programming Language :: Python',
-        'Programming Language :: Python :: 2',
-        'Programming Language :: Python :: 2.7',
-        'Programming Language :: Python :: 3',
-        'Programming Language :: Python :: 3.4',
-        'Programming Language :: Python :: 3.5',
-        'Programming Language :: Python :: 3.6',
-        'Topic :: Software Development :: Libraries :: Application Frameworks',
-        'Topic :: Software Development :: Libraries :: Python Modules',
-        'Topic :: Software Development :: User Interfaces'
-    ],
-)
+import os
+import platform
+from setuptools import setup
+
+extras_require = {
+    'qt': ['PyQt5', 'pyqtwebengine'],
+    'cef': ['cefpython3'],
+    'gtk': ['PyGObject'],
+}
+
+install_requires = [
+    'pythonnet ; sys_platform == "win32"',
+    'pyobjc ; sys_platform == "darwin"',
+    'PyQt5 ; sys_platform == "openbsd6"',
+]
+
+
+with open('README.md') as fh:
+    long_description = fh.read()
+
+setup(
+    name='pywebview',
+    author='Roman Sirokov',
+    author_email='roman@flowrl.com',
+    description=('Build GUI for your Python program with JavaScript, HTML, and CSS.'),
+    long_description=long_description,
+    long_description_content_type='text/markdown',
+    url='https://github.com/r0x0r/pywebview',
+    download_url='https://github.com/r0x0r/pywebview/archive/3.2.tar.gz',
+    keywords=['gui', 'webkit', 'html', 'web'],
+    install_requires=install_requires,
+    extras_require=extras_require,
+    version='3.2',
+    include_package_data=True,
+    packages=['webview', 'webview.js', 'webview.platforms'],
+    package_dir={'webview': 'webview'},
+    package_data={
+        'webview': [
+            'webview/lib/WebBrowserInterop.x64.dll',
+            'webview/lib/WebBrowserInterop.x86.dll',
+            'webview/lib/Microsoft.Toolkit.Forms.UI.Controls.WebView.dll'
+            'webview/lib/Microsoft.Toolkit.Forms.UI.Controls.WebView.LICENSE.md'
+            ]
+        },
+    license='New BSD license',
+    classifiers=[
+        'Intended Audience :: Developers',
+        'License :: OSI Approved :: BSD License',
+        'Operating System :: OS Independent',
+        'Environment :: MacOS X',
+        'Environment :: Win32 (MS Windows)',
+        'Environment :: X11 Applications :: GTK',
+        'Environment :: X11 Applications :: Qt',
+        'Programming Language :: Python',
+        'Programming Language :: Python :: 2',
+        'Programming Language :: Python :: 2.7',
+        'Programming Language :: Python :: 3',
+        'Programming Language :: Python :: 3.4',
+        'Programming Language :: Python :: 3.5',
+        'Programming Language :: Python :: 3.6',
+        'Topic :: Software Development :: Libraries :: Application Frameworks',
+        'Topic :: Software Development :: Libraries :: Python Modules',
+        'Topic :: Software Development :: User Interfaces'
+    ],
+)
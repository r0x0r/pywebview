import threading
import time
import json
import os
import sys
import logging
import traceback
import pytest
from uuid import uuid4
from multiprocessing import Process, Queue

logger = logging.getLogger('pywebview')


def run_test(webview, window, thread_func=None, param=None, start_args={}, no_destroy=False, destroy_delay=0):
    __tracebackhide__ = True
    try:
        queue = Queue()

        time.sleep(2)
        _create_window(webview, window, thread_func, queue, param, start_args, no_destroy, destroy_delay)

        if not queue.empty():
            e = queue.get()
            pytest.fail(e)

    except Exception as e:
        pytest.fail(e)


<<<<<<< HEAD
def assert_js(window, func_name, expected_result, func_param=None):
    value_id = 'v' + uuid4().hex[:8]
    func_param = json.dumps(func_param)

    execute_func = """
    window.pywebview.api.{0}({1}).then(function(value) {{
=======
def assert_js(window, func_name, expected_result, *func_args):
    value_id = 'v' + uuid4().hex[:8]
    func_args = str(func_args).replace(',)', ')')

    execute_func = """
    window.pywebview.api.{0}{1}.then(function(value) {{
>>>>>>> 1d62b9b5
        window.{2} = value
    }}).catch(function() {{
        window.{2} = 'error'
    }})
<<<<<<< HEAD
    """.format(func_name, func_param, value_id)
=======
    """.format(func_name, func_args, value_id)
>>>>>>> 1d62b9b5
    check_func = 'window.{0}'.format(value_id)

    window.evaluate_js(execute_func)

    result = window.evaluate_js(check_func)
    counter, MAX = 0, 50

    while result is None:
        if counter == MAX:
            raise AssertionError('assert_js timeout')
        else:
            counter += 1
            time.sleep(0.1)
            result = window.evaluate_js(check_func)

    assert expected_result == result


def _create_window(webview, window, thread_func, queue, thread_param, start_args, no_destroy, destroy_delay):

    def thread():
        try:
            if thread_func:
                thread_func(window)

            destroy_event.set()
        except Exception as e:
            logger.exception(e, exc_info=True)
            queue.put(traceback.format_exc())
            destroy_event.set()

    if not no_destroy:
        args = (thread_param,) if thread_param else ()
        destroy_event = _destroy_window(webview, window, destroy_delay)

        t = threading.Thread(target=thread, args=args)
        t.start()

    webview.start(**start_args)


def get_test_name():
    return os.environ.get('PYTEST_CURRENT_TEST').split(':')[-1].split(' ')[0]


def _destroy_window(webview, window, delay):
    def stop():
        event.wait()
        time.sleep(delay)
        window.destroy()

        if sys.platform == 'darwin':
            from .util_cocoa import mouseMoveRelative
            time.sleep(1)
            mouseMoveRelative(1, 1)

    event = threading.Event()
    event.clear()
    t = threading.Thread(target=stop)
    t.start()

    return event

<|MERGE_RESOLUTION|>--- conflicted
+++ resolved
@@ -28,30 +28,17 @@
         pytest.fail(e)
 
 
-<<<<<<< HEAD
-def assert_js(window, func_name, expected_result, func_param=None):
-    value_id = 'v' + uuid4().hex[:8]
-    func_param = json.dumps(func_param)
-
-    execute_func = """
-    window.pywebview.api.{0}({1}).then(function(value) {{
-=======
 def assert_js(window, func_name, expected_result, *func_args):
     value_id = 'v' + uuid4().hex[:8]
     func_args = str(func_args).replace(',)', ')')
 
     execute_func = """
     window.pywebview.api.{0}{1}.then(function(value) {{
->>>>>>> 1d62b9b5
         window.{2} = value
     }}).catch(function() {{
         window.{2} = 'error'
     }})
-<<<<<<< HEAD
-    """.format(func_name, func_param, value_id)
-=======
     """.format(func_name, func_args, value_id)
->>>>>>> 1d62b9b5
     check_func = 'window.{0}'.format(value_id)
 
     window.evaluate_js(execute_func)
